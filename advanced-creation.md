# Advanced creation

> Make calling REST APIs easier by creating niche-specific `got` instances.

#### got.create(settings)

Example: [gh-got](https://github.com/sindresorhus/gh-got/blob/master/index.js)

Configure a new `got` instance with the provided settings.<br>
**Note:** In contrast to `got.extend()`, this method has no defaults.

##### [options](readme.md#options)

To inherit from parent, set it as `got.defaults.options` or use [`got.assignOptions(defaults.options, options)`](readme.md#gotassignoptionsparentoptions-newoptions).<br>
**Note**: Avoid using [object spread](https://developer.mozilla.org/en-US/docs/Web/JavaScript/Reference/Operators/Spread_syntax#Spread_in_object_literals) as it doesn't work recursively.

##### methods

Type: `Object`

Array of supported request methods.

To inherit from parent, set it as `got.defaults.methods`.

##### handler

Type: `Function`<br>
Default: `undefined`

Function making additional changes to the request.

To inherit from parent, set it as `got.defaults.handler`.<br>
To use the default handler, just omit specifying this.

###### [options](readme.md#options)

**Note:** These options are [normalized](source/normalize-arguments.js).

###### next()

Normalizes arguments and returns a `Promise` or a `Stream` depending on [`options.stream`](readme.md#stream).

```js
const settings = {
	handler: (options, next) => {
		if (options.stream) {
			// It's a Stream
			// We can perform stream-specific actions on it
			return next(options)
				.on('request', request => setTimeout(() => request.abort(), 50));
		}

		// It's a Promise
		return next(options);
	},
	methods: got.defaults.methods,
	options: got.assignOptions(got.defaults.options, {
		json: true
	})
};

const jsonGot = got.create(settings);
```

```js
const defaults = {
<<<<<<< HEAD
	handler: (url, options, next) => next(url, options),
=======
	handler: (options, next) => next(options),
>>>>>>> 2649270b
	methods: [
		'get',
		'post',
		'put',
		'patch',
		'head',
		'delete'
	],
	options: {
		retries: 2,
		cache: false,
		decompress: true,
		useElectronNet: false,
		throwHttpErrors: true,
		headers: {
			'user-agent': `${pkg.name}/${pkg.version} (https://github.com/sindresorhus/got)`
		}
	}
};

// Same as:
const defaults = {
	handler: got.defaults.handler,
	methods: got.defaults.methods,
	options: got.defaults.options
};

const unchangedGot = got.create(defaults);
```

```js
const settings = {
	handler: got.defaults.handler,
	methods: got.defaults.methods,
	options: got.assignOptions(got.defaults.options, {
		headers: {
			unicorn: 'rainbow'
		}
	})
};

const unicorn = got.create(settings);

// Same as:
const unicorn = got.extend({headers: {unicorn: 'rainbow'}});
```<|MERGE_RESOLUTION|>--- conflicted
+++ resolved
@@ -64,11 +64,7 @@
 
 ```js
 const defaults = {
-<<<<<<< HEAD
-	handler: (url, options, next) => next(url, options),
-=======
 	handler: (options, next) => next(options),
->>>>>>> 2649270b
 	methods: [
 		'get',
 		'post',
