--- conflicted
+++ resolved
@@ -98,11 +98,8 @@
 			'user-agent': `${pkg.name}/${pkg.version} (https://github.com/sindresorhus/got)`
 		},
 		hooks: {
-<<<<<<< HEAD
 			beforeError: [],
-=======
 			init: [],
->>>>>>> 677d0a47
 			beforeRequest: [],
 			beforeRedirect: [],
 			beforeRetry: [],
