'use strict';
const EventEmitter = require('events').EventEmitter;
const http = require('http');
const https = require('https');
const PassThrough = require('stream').PassThrough;
const urlLib = require('url');
const querystring = require('querystring');
const duplexer3 = require('duplexer3');
const isStream = require('is-stream');
const getStream = require('get-stream');
const timedOut = require('timed-out');
const urlParseLax = require('url-parse-lax');
const lowercaseKeys = require('lowercase-keys');
const isRedirect = require('is-redirect');
const unzipResponse = require('unzip-response');
const createErrorClass = require('create-error-class');
const nodeStatusCodes = require('node-status-codes');
const isRetryAllowed = require('is-retry-allowed');
const pkg = require('./package.json');

function requestAsEventEmitter(opts) {
	opts = opts || {};

	const ee = new EventEmitter();
	let redirectCount = 0;
	let retryCount = 0;
	let redirectUrl;

	const get = opts => {
		const fn = opts.protocol === 'https:' ? https : http;

		const req = fn.request(opts, res => {
			const statusCode = res.statusCode;

			if (redirectUrl) {
				res.url = redirectUrl;
			}

			if (isRedirect(statusCode) && opts.followRedirect && 'location' in res.headers && (opts.method === 'GET' || opts.method === 'HEAD')) {
				res.resume();

				if (++redirectCount > 10) {
					ee.emit('error', new got.MaxRedirectsError(statusCode, opts), null, res);
					return;
				}

				redirectUrl = urlLib.resolve(urlLib.format(opts), new Buffer(res.headers.location, 'binary').toString());
				const redirectOpts = Object.assign({}, opts, urlLib.parse(redirectUrl));

				ee.emit('redirect', res, redirectOpts);

				get(redirectOpts);

				return;
			}

			setImmediate(() => {
				ee.emit('response', typeof unzipResponse === 'function' && req.method !== 'HEAD' ? unzipResponse(res) : res);
			});
		});

		req.once('error', err => {
			const backoff = opts.retries(++retryCount, err);

			if (backoff) {
				setTimeout(get, backoff, opts);
				return;
			}

			ee.emit('error', new got.RequestError(err, opts));
		});

		if (opts.timeout) {
			timedOut(req, opts.timeout);
		}

		setImmediate(() => ee.emit('request', req));
	};

	get(opts);
	return ee;
}

function asPromise(opts) {
	return new Promise((resolve, reject) => {
		const ee = requestAsEventEmitter(opts);

		ee.on('request', req => {
			if (isStream(opts.body)) {
				opts.body.pipe(req);
				opts.body = undefined;
				return;
			}

			req.end(opts.body);
		});

		ee.on('response', res => {
			const stream = opts.encoding === null ? getStream.buffer(res) : getStream(res, opts);

			stream
				.catch(err => reject(new got.ReadError(err, opts)))
				.then(data => {
					const statusCode = res.statusCode;
					const limitStatusCode = opts.followRedirect ? 299 : 399;

					res.body = data;
					res.requestUrl = opts.href || urlLib.resolve(urlLib.format(opts), opts.path);

					if (opts.json && res.body) {
						try {
							res.body = JSON.parse(res.body);
						} catch (e) {
							throw new got.ParseError(e, statusCode, opts, data);
						}
					}

					if (statusCode < 200 || statusCode > limitStatusCode) {
						throw new got.HTTPError(statusCode, opts);
					}

					resolve(res);
				})
				.catch(err => {
					Object.defineProperty(err, 'response', {value: res});
					reject(err);
				});
		});

		ee.on('error', reject);
	});
}

function asStream(opts) {
	const input = new PassThrough();
	const output = new PassThrough();
	const proxy = duplexer3(input, output);

	if (opts.json) {
		throw new Error('got can not be used as stream when options.json is used');
	}

	if (opts.body) {
		proxy.write = () => {
			throw new Error('got\'s stream is not writable when options.body is used');
		};
	}

	const ee = requestAsEventEmitter(opts);

	ee.on('request', req => {
		proxy.emit('request', req);

		if (isStream(opts.body)) {
			opts.body.pipe(req);
			return;
		}

		if (opts.body) {
			req.end(opts.body);
			return;
		}

		if (opts.method === 'POST' || opts.method === 'PUT' || opts.method === 'PATCH') {
			input.pipe(req);
			return;
		}

		req.end();
	});

	ee.on('response', res => {
		const statusCode = res.statusCode;

		res.pipe(output);

		if (statusCode < 200 || statusCode > 299) {
			proxy.emit('error', new got.HTTPError(statusCode, opts), null, res);
			return;
		}

		proxy.emit('response', res);
	});

	ee.on('redirect', proxy.emit.bind(proxy, 'redirect'));
	ee.on('error', proxy.emit.bind(proxy, 'error'));

	return proxy;
}

function normalizeArguments(url, opts) {
	if (typeof url !== 'string' && typeof url !== 'object') {
		throw new Error(`Parameter \`url\` must be a string or object, not ${typeof url}`);
	}

	if (typeof url === 'string') {
		url = url.replace(/^unix:/, 'http://$&');
		url = urlParseLax(url);

		if (url.auth) {
			throw new Error('Basic authentication must be done with auth option');
		}
	}

	opts = Object.assign(
		{
			protocol: 'http:',
			path: '',
			retries: 5
		},
		url,
		opts
	);

	opts.headers = Object.assign({
		'user-agent': `${pkg.name}/${pkg.version} (https://github.com/sindresorhus/got)`,
		'accept-encoding': 'gzip,deflate'
	}, lowercaseKeys(opts.headers));

	const query = opts.query;

	if (query) {
		if (typeof query !== 'string') {
			opts.query = querystring.stringify(query);
		}

		opts.path = `${opts.path.split('?')[0]}?${opts.query}`;
		delete opts.query;
	}

	if (opts.json && opts.headers.accept === undefined) {
		opts.headers.accept = 'application/json';
	}

	let body = opts.body;

	if (body) {
		if (typeof body !== 'string' && !(body !== null && typeof body === 'object')) {
			throw new Error('options.body must be a ReadableStream, string, Buffer or plain Object');
		}

		opts.method = opts.method || 'POST';

<<<<<<< HEAD
		if (body !== null && typeof body === 'object' && !Buffer.isBuffer(body) && !isStream(body)) {
=======
		if (isStream(body) && typeof body.getBoundary === 'function') {
			// Special case for https://github.com/form-data/form-data
			opts.headers['content-type'] = opts.headers['content-type'] || `multipart/form-data; boundary=${body.getBoundary()}`;
		} else if (isPlainObj(body)) {
>>>>>>> be9fe6a1
			opts.headers['content-type'] = opts.headers['content-type'] || 'application/x-www-form-urlencoded';
			body = opts.body = querystring.stringify(body);
		}

		if (opts.headers['content-length'] === undefined && opts.headers['transfer-encoding'] === undefined && !isStream(body)) {
			const length = typeof body === 'string' ? Buffer.byteLength(body) : body.length;
			opts.headers['content-length'] = length;
		}
	}

	opts.method = (opts.method || 'GET').toUpperCase();

	if (opts.hostname === 'unix') {
		const matches = /(.+):(.+)/.exec(opts.path);

		if (matches) {
			opts.socketPath = matches[1];
			opts.path = matches[2];
			opts.host = null;
		}
	}

	if (typeof opts.retries !== 'function') {
		const retries = opts.retries;

		opts.retries = function backoff(iter, err) {
			if (iter > retries || !isRetryAllowed(err)) {
				return 0;
			}

			const noise = Math.random() * 100;

			return ((1 << iter) * 1000) + noise;
		};
	}

	if (opts.followRedirect === undefined) {
		opts.followRedirect = true;
	}

	return opts;
}

function got(url, opts) {
	try {
		return asPromise(normalizeArguments(url, opts));
	} catch (err) {
		return Promise.reject(err);
	}
}

const helpers = [
	'get',
	'post',
	'put',
	'patch',
	'head',
	'delete'
];

helpers.forEach(el => {
	got[el] = (url, opts) => got(url, Object.assign({}, opts, {method: el}));
});

got.stream = function (url, opts) {
	return asStream(normalizeArguments(url, opts));
};

helpers.forEach(el => {
	got.stream[el] = function (url, opts) {
		return got.stream(url, Object.assign({}, opts, {method: el}));
	};
});

function stdError(error, opts) {
	if (error.code !== undefined) {
		this.code = error.code;
	}

	Object.assign(this, {
		message: error.message,
		host: opts.host,
		hostname: opts.hostname,
		method: opts.method,
		path: opts.path
	});
}

got.RequestError = createErrorClass('RequestError', stdError);
got.ReadError = createErrorClass('ReadError', stdError);
got.ParseError = createErrorClass('ParseError', function (e, statusCode, opts, data) {
	stdError.call(this, e, opts);
	this.statusCode = statusCode;
	this.statusMessage = nodeStatusCodes[this.statusCode];
	this.message = `${e.message} in "${urlLib.format(opts)}": \n${data.slice(0, 77)}...`;
});

got.HTTPError = createErrorClass('HTTPError', function (statusCode, opts) {
	stdError.call(this, {}, opts);
	this.statusCode = statusCode;
	this.statusMessage = nodeStatusCodes[this.statusCode];
	this.message = `Response code ${this.statusCode} (${this.statusMessage})`;
});

got.MaxRedirectsError = createErrorClass('MaxRedirectsError', function (statusCode, opts) {
	stdError.call(this, {}, opts);
	this.statusCode = statusCode;
	this.statusMessage = nodeStatusCodes[this.statusCode];
	this.message = 'Redirected 10 times. Aborting.';
});

module.exports = got;<|MERGE_RESOLUTION|>--- conflicted
+++ resolved
@@ -241,14 +241,10 @@
 
 		opts.method = opts.method || 'POST';
 
-<<<<<<< HEAD
-		if (body !== null && typeof body === 'object' && !Buffer.isBuffer(body) && !isStream(body)) {
-=======
 		if (isStream(body) && typeof body.getBoundary === 'function') {
 			// Special case for https://github.com/form-data/form-data
 			opts.headers['content-type'] = opts.headers['content-type'] || `multipart/form-data; boundary=${body.getBoundary()}`;
-		} else if (isPlainObj(body)) {
->>>>>>> be9fe6a1
+		} else if (body !== null && typeof body === 'object' && !Buffer.isBuffer(body) && !isStream(body)) {
 			opts.headers['content-type'] = opts.headers['content-type'] || 'application/x-www-form-urlencoded';
 			body = opts.body = querystring.stringify(body);
 		}
