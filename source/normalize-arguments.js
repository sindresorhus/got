--- conflicted
+++ resolved
@@ -11,12 +11,8 @@
 
 const retryAfterStatusCodes = new Set([413, 429, 503]);
 
-<<<<<<< HEAD
 let shownDeprecation = false;
 
-// `preNormalize` handles static things (lowercasing headers; normalizing baseUrl, timeout, retry)
-// While `normalize` does `preNormalize` + handles things which need to be reworked when user changes them
-=======
 // `preNormalize` handles static options (e.g. headers).
 // For example, when you create a custom instance and make a request
 // with no static changes, they won't be normalized again.
@@ -26,7 +22,6 @@
 // When it's done normalizing the new options, it performs merge()
 // on the prenormalized options and the normalized ones.
 
->>>>>>> 677d0a47
 const preNormalize = (options, defaults) => {
 	if (is.nullOrUndefined(options.headers)) {
 		options.headers = {};
@@ -164,12 +159,8 @@
 			console.warn('`options.query` is deprecated. We support it solely for compatibility - it will be removed in Got 11. Use `options.searchParams` instead.');
 			shownDeprecation = true;
 		}
-<<<<<<< HEAD
+
 		searchParams = options.query;
-=======
-
-		options.path = `${options.path.split('?')[0]}?${options.query}`;
->>>>>>> 677d0a47
 		delete options.query;
 	} else if (options.searchParams) {
 		searchParams = options.searchParams;
