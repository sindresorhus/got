'use strict';
/* istanbul ignore next: compatibility reason */
const URLGlobal = typeof URL === 'undefined' ? require('url').URL : URL; // TODO: Use the `URL` global when targeting Node.js 10
/* istanbul ignore next: compatibility reason */
const URLSearchParamsGlobal = typeof URLSearchParams === 'undefined' ? require('url').URLSearchParams : URLSearchParams;
const is = require('@sindresorhus/is');
const toReadableStream = require('to-readable-stream');
const urlParseLax = require('url-parse-lax');
const isRetryOnNetworkErrorAllowed = require('./is-retry-on-network-error-allowed');
const urlToOptions = require('./url-to-options');
const isFormData = require('./is-form-data');
const knownHookEvents = require('./known-hook-events');

const retryAfterStatusCodes = new Set([413, 429, 503]);

module.exports = (url, options, defaults) => {
	if (Reflect.has(options, 'url') || (is.object(url) && Reflect.has(url, 'url'))) {
		throw new TypeError('Parameter `url` is not an option. Use got(url, options)');
	}

	if (!is.string(url) && !is.object(url)) {
		throw new TypeError(`Parameter \`url\` must be a string or object, not ${is(url)}`);
	}

	if (is.string(url)) {
		if (options.baseUrl) {
			url = urlToOptions(new URLGlobal(url, options.baseUrl));
		} else {
			url = url.replace(/^unix:/, 'http://$&');

			try {
				decodeURI(url);
			} catch (_) {
				throw new Error('Parameter `url` must contain valid UTF-8 character sequences');
			}

			url = urlParseLax(url);
			if (url.auth) {
				throw new Error('Basic authentication must be done with the `auth` option');
			}
		}
	} else if (is(url) === 'URL') {
		url = urlToOptions(url);
	}

	options = {
		path: '',
		headers: {},
		...url,
		protocol: url.protocol || 'http:', // Override both null/undefined with default protocol
		...options
	};

	const {baseUrl} = options;
	Object.defineProperty(options, 'baseUrl', {
		set: () => {
			throw new Error('Failed to set baseUrl. Options are normalized already.');
		},
		get: () => baseUrl
	});

	if (options.stream && options.json) {
		options.json = false;
	}

	if (options.decompress && is.undefined(options.headers['accept-encoding'])) {
		options.headers['accept-encoding'] = 'gzip, deflate';
	}

	const {query} = options;
<<<<<<< HEAD
	if (query) {
		const queryParams = new URLSearchParamsGlobal(query);
		options.path = `${options.path.split('?')[0]}?${queryParams.toString()}`;
		delete options.query;
=======
	if (!is.empty(query)) {
		if (!is.string(query)) {
			options.query = (new URLSearchParamsGlobal(query)).toString();
		}

		options.path = `${options.path.split('?')[0]}?${options.query}`;
>>>>>>> 97533e5f
	}

	delete options.query;

	if (options.json && is.undefined(options.headers.accept)) {
		options.headers.accept = 'application/json';
	}

	const {headers} = options;
	for (const [key, value] of Object.entries(headers)) {
		if (is.nullOrUndefined(value)) {
			delete headers[key];
		}
	}

	const {body} = options;
	if (is.nullOrUndefined(body)) {
		options.method = options.method || 'GET';
	} else {
		const isObject = is.object(body) && !Buffer.isBuffer(body) && !is.nodeStream(body);
		if (!is.nodeStream(body) && !is.string(body) && !is.buffer(body) && !(options.form || options.json)) {
			throw new TypeError('The `body` option must be a stream.Readable, string or Buffer');
		}

		if (options.json && !(isObject || is.array(body))) {
			throw new TypeError('The `body` option must be an Object or Array when the `json` option is used');
		}

		if (options.form && !isObject) {
			throw new TypeError('The `body` option must be an Object when the `form` option is used');
		}

		if (isFormData(body)) {
			// Special case for https://github.com/form-data/form-data
			headers['content-type'] = headers['content-type'] || `multipart/form-data; boundary=${body.getBoundary()}`;
		} else if (options.form) {
			headers['content-type'] = headers['content-type'] || 'application/x-www-form-urlencoded';
			options.body = (new URLSearchParamsGlobal(body)).toString();
		} else if (options.json) {
			headers['content-type'] = headers['content-type'] || 'application/json';
			options.body = JSON.stringify(body);
		}

		// Convert buffer to stream to receive upload progress events (#322)
		if (is.buffer(body)) {
			options.body = toReadableStream(body);
			options.body._buffer = body;
		}

		options.method = options.method || 'POST';
	}

	options.method = options.method.toUpperCase();

	if (options.hostname === 'unix') {
		const matches = /(.+?):(.+)/.exec(options.path);

		if (matches) {
			const [, socketPath, path] = matches;
			options = {
				...options,
				socketPath,
				path,
				host: null
			};
		}
	}

	options.gotRetry = {retries: 0, methods: [], statusCodes: []};
	if (options.retry !== false) {
		if (is.number(options.retry)) {
			if (is.object(defaults.options.retry)) {
				options.gotRetry = {...defaults.options.retry, retries: options.retry};
			} else {
				options.gotRetry.retries = options.retry;
			}
		} else {
			options.gotRetry = {...options.gotRetry, ...options.retry};
		}
		delete options.retry;
	}

	options.gotRetry.methods = new Set(options.gotRetry.methods.map(method => method.toUpperCase()));
	options.gotRetry.statusCodes = new Set(options.gotRetry.statusCodes);

	if (!options.gotRetry.maxRetryAfter && Reflect.has(options, 'timeout')) {
		if (is.number(options.timeout)) {
			options.gotRetry.maxRetryAfter = options.timeout;
		} else {
			options.gotRetry.maxRetryAfter = Math.min(...[options.timeout.request, options.timeout.connection].filter(n => !is.nullOrUndefined(n)));
		}
	}

	if (!is.function(options.gotRetry.retries)) {
		const {retries} = options.gotRetry;

		options.gotRetry.retries = (iteration, error) => {
			if (iteration > retries || (!isRetryOnNetworkErrorAllowed(error) && (!options.gotRetry.methods.has(error.method) || !options.gotRetry.statusCodes.has(error.statusCode)))) {
				return 0;
			}

			if (Reflect.has(error, 'headers') && Reflect.has(error.headers, 'retry-after') && retryAfterStatusCodes.has(error.statusCode)) {
				let after = Number(error.headers['retry-after']);
				if (is.nan(after)) {
					after = Date.parse(error.headers['retry-after']) - Date.now();
				} else {
					after *= 1000;
				}

				if (after > options.gotRetry.maxRetryAfter) {
					return 0;
				}

				return after;
			}

			if (error.statusCode === 413) {
				return 0;
			}

			const noise = Math.random() * 100;

			return ((1 << iteration) * 1000) + noise;
		};
	}

	if (is.undefined(options.followRedirect)) {
		options.followRedirect = true;
	}

	if (is.number(options.timeout) || is.object(options.timeout)) {
		if (is.number(options.timeout)) {
			options.gotTimeout = {request: options.timeout};
		} else {
			options.gotTimeout = options.timeout;
		}
		delete options.timeout;
	}

	if (is.nullOrUndefined(options.hooks)) {
		options.hooks = {};
	}
	if (is.object(options.hooks)) {
		for (const hookEvent of knownHookEvents) {
			const hooks = options.hooks[hookEvent];
			if (is.nullOrUndefined(hooks)) {
				options.hooks[hookEvent] = [];
			} else if (is.array(hooks)) {
				for (const [index, hook] of hooks.entries()) {
					if (!is.function(hook)) {
						throw new TypeError(
							`Parameter \`hooks.${hookEvent}[${index}]\` must be a function, not ${is(hook)}`
						);
					}
				}
			} else {
				throw new TypeError(`Parameter \`hooks.${hookEvent}\` must be an array, not ${is(hooks)}`);
			}
		}
	} else {
		throw new TypeError(`Parameter \`hooks\` must be an object, not ${is(options.hooks)}`);
	}

	return options;
};<|MERGE_RESOLUTION|>--- conflicted
+++ resolved
@@ -68,22 +68,12 @@
 	}
 
 	const {query} = options;
-<<<<<<< HEAD
-	if (query) {
+
+	if (!is.empty(query) || query instanceof URLSearchParamsGlobal) {
 		const queryParams = new URLSearchParamsGlobal(query);
 		options.path = `${options.path.split('?')[0]}?${queryParams.toString()}`;
 		delete options.query;
-=======
-	if (!is.empty(query)) {
-		if (!is.string(query)) {
-			options.query = (new URLSearchParamsGlobal(query)).toString();
-		}
-
-		options.path = `${options.path.split('?')[0]}?${options.query}`;
->>>>>>> 97533e5f
-	}
-
-	delete options.query;
+	}
 
 	if (options.json && is.undefined(options.headers.accept)) {
 		options.headers.accept = 'application/json';
