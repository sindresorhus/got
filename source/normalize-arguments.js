--- conflicted
+++ resolved
@@ -122,17 +122,8 @@
 		url = urlToOptions(url);
 	}
 
-<<<<<<< HEAD
 	// Override both null/undefined with default protocol
-	options = merge({path: ''}, url, {protocol: url.protocol || 'http:'}, options);
-=======
-	options = {
-		path: '',
-		...url,
-		protocol: url.protocol || 'https:', // Override both null/undefined with default protocol
-		...options
-	};
->>>>>>> 46c09513
+	options = merge({path: ''}, url, {protocol: url.protocol || 'https:'}, options);
 
 	const {baseUrl} = options;
 	Object.defineProperty(options, 'baseUrl', {
