'use strict';
/* istanbul ignore next: webpack only */
const r = ({x: require})['yx'.slice(1)];
const {URL} = require('url'); // TODO: Use the `URL` global when targeting Node.js 10
const util = require('util');
const EventEmitter = require('events');
const http = require('http');
const https = require('https');
const urlLib = require('url');
const CacheableRequest = require('cacheable-request');
const is = require('@sindresorhus/is');
const timer = require('@szmarczak/http-timer');
const timedOut = require('./timed-out');
const getBodySize = require('./get-body-size');
const getResponse = require('./get-response');
const progress = require('./progress');
const {GotError, CacheError, UnsupportedProtocolError, MaxRedirectsError, RequestError} = require('./errors');

const getMethodRedirectCodes = new Set([300, 301, 302, 303, 304, 305, 307, 308]);
const allMethodRedirectCodes = new Set([300, 303, 307, 308]);

module.exports = options => {
	const emitter = new EventEmitter();
	const requestUrl = options.href || (new URL(options.path, urlLib.format(options))).toString();
	const redirects = [];
	const agents = is.object(options.agent) ? options.agent : null;
	let retryCount = 0;
	let retryTries = 0;
	let redirectUrl;
	let uploadBodySize;

	const setCookie = options.cookieJar ? util.promisify(options.cookieJar.setCookie.bind(options.cookieJar)) : null;
	const getCookieString = options.cookieJar ? util.promisify(options.cookieJar.getCookieString.bind(options.cookieJar)) : null;

	const get = async options => {
		const currentUrl = redirectUrl || requestUrl;

		if (options.protocol !== 'http:' && options.protocol !== 'https:') {
			emitter.emit('error', new UnsupportedProtocolError(options));
			return;
		}

		let fn;
		if (is.function(options.request)) {
			fn = {request: options.request};
		} else {
			fn = options.protocol === 'https:' ? https : http;
		}

		if (agents) {
			const protocolName = options.protocol === 'https:' ? 'https' : 'http';
			options.agent = agents[protocolName] || options.agent;
		}

		/* istanbul ignore next: electron.net is broken */
		if (options.useElectronNet && process.versions.electron) {
			const electron = r('electron');
			fn = electron.net || electron.remote.net;
		}

		if (options.cookieJar) {
			try {
				const cookieString = await getCookieString(currentUrl, {});

				if (!is.empty(cookieString)) {
					options.headers.cookie = cookieString;
				}
			} catch (error) {
				emitter.emit('error', error);
			}
		}

		let timings;
		const cacheableRequest = new CacheableRequest(fn.request, options.cache);
<<<<<<< HEAD
		const cacheReq = cacheableRequest(options, response => {
			/* istanbul ignore next: fixes https://github.com/electron/electron/blob/cbb460d47628a7a146adf4419ed48550a98b2923/lib/browser/api/net.js#L59-L65 */
			if (options.useElectronNet) {
				response = new Proxy(response, {
					get: (target, name) => {
						if (name === 'trailers' || name === 'rawTrailers') {
							return [];
						}

						const value = target[name];
						return is.function(value) ? value.bind(target) : value;
					}
				});
			}

=======
		const cacheReq = cacheableRequest(options, async response => {
>>>>>>> eedebc95
			const {statusCode} = response;
			response.url = currentUrl;
			response.requestUrl = requestUrl;
			response.retryCount = retryCount;
			response.timings = timings;

			const rawCookies = response.headers['set-cookie'];
			if (options.cookieJar && rawCookies) {
				try {
					await Promise.all(rawCookies.map(rawCookie => setCookie(rawCookie, response.url)));
				} catch (error) {
					emitter.emit('error', error);
				}
			}

			const followRedirect = options.followRedirect && 'location' in response.headers;
			const redirectGet = followRedirect && getMethodRedirectCodes.has(statusCode);
			const redirectAll = followRedirect && allMethodRedirectCodes.has(statusCode);

			if (redirectAll || (redirectGet && (options.method === 'GET' || options.method === 'HEAD'))) {
				response.resume();

				if (statusCode === 303) {
					// Server responded with "see other", indicating that the resource exists at another location,
					// and the client should request it from that location via GET or HEAD.
					options.method = 'GET';
				}

				if (redirects.length >= 10) {
					emitter.emit('error', new MaxRedirectsError(statusCode, redirects, options), null, response);
					return;
				}

				const bufferString = Buffer.from(response.headers.location, 'binary').toString();
				redirectUrl = (new URL(bufferString, urlLib.format(options))).toString();

				try {
					decodeURI(redirectUrl);
				} catch (error) {
					emitter.emit('error', error);
					return;
				}

				redirects.push(redirectUrl);

				const redirectOpts = {
					...options,
					...urlLib.parse(redirectUrl)
				};

				emitter.emit('redirect', response, redirectOpts);

				await get(redirectOpts);
				return;
			}

			try {
				getResponse(response, options, emitter, redirects);
			} catch (error) {
				emitter.emit('error', error);
			}
		});

		cacheReq.on('error', error => {
			if (error instanceof CacheableRequest.RequestError) {
				emitter.emit('error', new RequestError(error, options));
			} else {
				emitter.emit('error', new CacheError(error, options));
			}
		});

		cacheReq.once('request', request => {
			let aborted = false;
			request.once('abort', _ => {
				aborted = true;
			});

			request.once('error', error => {
				if (aborted) {
					return;
				}

				if (!(error instanceof GotError)) {
					error = new RequestError(error, options);
				}
				emitter.emit('retry', error, retried => {
					if (!retried) {
						emitter.emit('error', error);
					}
				});
			});

			timings = timer(request);

			progress.upload(request, emitter, uploadBodySize);

			if (options.gotTimeout) {
				timedOut(request, options);
			}

			emitter.emit('request', request);
		});
	};

	emitter.on('retry', (error, cb) => {
		let backoff;
		try {
			backoff = options.gotRetry.retries(++retryTries, error);
		} catch (error) {
			emitter.emit('error', error);
			return;
		}

		if (backoff) {
			retryCount++;
			setTimeout(get, backoff, options);
			cb(true);
			return;
		}

		cb(false);
	});

	setImmediate(async () => {
		try {
			uploadBodySize = await getBodySize(options);

			if (is.undefined(options.headers['content-length']) && is.undefined(options.headers['transfer-encoding'])) {
				if (uploadBodySize > 0 || options.method === 'PUT') {
					options.headers['content-length'] = uploadBodySize;
				}
			}

			for (const hook of options.hooks.beforeRequest) {
				// eslint-disable-next-line no-await-in-loop
				await hook(options);
			}

			await get(options);
		} catch (error) {
			emitter.emit('error', error);
		}
	});

	return emitter;
};<|MERGE_RESOLUTION|>--- conflicted
+++ resolved
@@ -72,8 +72,7 @@
 
 		let timings;
 		const cacheableRequest = new CacheableRequest(fn.request, options.cache);
-<<<<<<< HEAD
-		const cacheReq = cacheableRequest(options, response => {
+		const cacheReq = cacheableRequest(options, async response => {
 			/* istanbul ignore next: fixes https://github.com/electron/electron/blob/cbb460d47628a7a146adf4419ed48550a98b2923/lib/browser/api/net.js#L59-L65 */
 			if (options.useElectronNet) {
 				response = new Proxy(response, {
@@ -88,9 +87,6 @@
 				});
 			}
 
-=======
-		const cacheReq = cacheableRequest(options, async response => {
->>>>>>> eedebc95
 			const {statusCode} = response;
 			response.url = currentUrl;
 			response.requestUrl = requestUrl;
