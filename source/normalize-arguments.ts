--- conflicted
+++ resolved
@@ -121,23 +121,13 @@
 		);
 	}
 
-<<<<<<< HEAD
-	options.retry.methods = uniqueArray(options.retry.methods!.map(method => method.toUpperCase() as Method));
-	options.retry.statusCodes = uniqueArray(options.retry.statusCodes!);
-	options.retry.errorCodes = uniqueArray(options.retry.errorCodes!);
-
-	// `options.dnsCache`
-	if (options.dnsCache && !(options.dnsCache instanceof CacheableLookup)) {
-		options.dnsCache = new CacheableLookup({cacheAdapter: options.dnsCache as Keyv | undefined});
-=======
-	options.retry.methods = [...new Set(options.retry.methods.map(method => method.toUpperCase()))] as Method[];
+	options.retry.methods = [...new Set(options.retry.methods.map(method => method.toUpperCase() as Method))];
 	options.retry.statusCodes = [...new Set(options.retry.statusCodes)];
 	options.retry.errorCodes = [...new Set(options.retry.errorCodes)];
 
 	// `options.dnsCache`
 	if (options.dnsCache && !(options.dnsCache instanceof CacheableLookup)) {
 		options.dnsCache = new CacheableLookup({cacheAdapter: options.dnsCache as Keyv});
->>>>>>> 518f0f59
 	}
 
 	// `options.method`
@@ -147,24 +137,12 @@
 		options.method = defaults?.method || 'GET';
 	}
 
-<<<<<<< HEAD
-	// After the block below, options are already initialized to type `NormalizedOptions`.
-	// However, because TypeScript does not support type narrowing on object reassign,
-	// an intermediate variable is used here to indicate the narrowing.
-	// Another solution to this is to use the non-null assertion operator (!) when needed.
-	let mergedOptions: NormalizedOptions;
-	if (defaults) {
-		mergedOptions = mergeOptions(defaults.options, options ? preNormalizeArguments(options, defaults.options) : {}) as NormalizedOptions;
-	} else {
-		mergedOptions = merge({}, preNormalizeArguments(options));
-=======
 	// Better memory management, so we don't have to generate a new object every time
 	if (options.cache) {
 		(options as NormalizedOptions).cacheableRequest = new CacheableRequest(
 			(options, handler) => options.request(options, handler),
 			options.cache as any
 		);
->>>>>>> 518f0f59
 	}
 
 	// `options.cookieJar`
@@ -186,16 +164,6 @@
 		options.cookieJar = {setCookie, getCookieString};
 	}
 
-<<<<<<< HEAD
-	let urlObj: https.RequestOptions | URLOptions;
-	if (is.string(urlArgument)) {
-		if (mergedOptions.prefixUrl && urlArgument.startsWith('/')) {
-			throw new Error('`url` must not begin with a slash when using `prefixUrl`');
-		}
-
-		if (mergedOptions.prefixUrl) {
-			urlArgument = mergedOptions.prefixUrl.toString() + urlArgument;
-=======
 	return options as NormalizedOptions;
 };
 
@@ -223,45 +191,11 @@
 				enumerable: false,
 				value: source[name]
 			};
->>>>>>> 518f0f59
 		}
 	}
 
 	Object.defineProperties(mergedOptions, properties);
 
-<<<<<<< HEAD
-		urlObj = urlToOptions(new URL(urlArgument));
-	} else if (is.urlInstance(urlArgument)) {
-		urlObj = urlToOptions(urlArgument);
-	} else if (mergedOptions.prefixUrl) {
-		urlObj = {
-			...urlToOptions(new URL(mergedOptions.prefixUrl)),
-			...urlArgument
-		};
-	} else {
-		urlObj = urlArgument;
-	}
-
-	if (!Reflect.has(urlObj, 'protocol') && !Reflect.has(mergedOptions, 'protocol')) {
-		throw new TypeError('No URL protocol specified');
-	}
-
-	mergedOptions = mergeOptions(urlObj, mergedOptions) as NormalizedOptions;
-
-	for (const hook of mergedOptions.hooks.init) {
-		if (is.asyncFunction(hook)) {
-			throw new TypeError('The `init` hook must be a synchronous function');
-		}
-
-		// @ts-ignore TS is dumb.
-		hook(mergedOptions);
-	}
-
-	const {prefixUrl} = mergedOptions;
-	Object.defineProperty(mergedOptions, 'prefixUrl', {
-		set: () => {
-			throw new Error('Failed to set prefixUrl. Options are normalized already.');
-=======
 	return mergedOptions;
 };
 
@@ -317,25 +251,10 @@
 
 			normalizedOptions.url = new URL(value + normalizedOptions.url.href.slice(prefixUrl.length));
 			prefixUrl = value;
->>>>>>> 518f0f59
 		},
 		get: () => prefixUrl
 	});
 
-<<<<<<< HEAD
-	let {searchParams} = mergedOptions;
-	delete mergedOptions.searchParams;
-
-	// TODO: Remove this before Got v11
-	if (mergedOptions.query) {
-		if (!hasShownDeprecation) {
-			console.warn('`options.query` is deprecated. We support it solely for compatibility - it will be removed in Got 11. Use `options.searchParams` instead.');
-			hasShownDeprecation = true;
-		}
-
-		searchParams = mergedOptions.query;
-		delete mergedOptions.query;
-=======
 	// Make it possible to remove default headers
 	for (const [key, value] of Object.entries(options.headers)) {
 		if (is.undefined(value)) {
@@ -345,7 +264,7 @@
 		}
 	}
 
-	for (const hook of options.hooks.init) {
+	for (const hook of mergedOptions.hooks.init) {
 		if (is.asyncFunction(hook)) {
 			throw new TypeError('The `init` hook must be a synchronous function');
 		}
@@ -380,7 +299,6 @@
 
 	if ([isBody, isForm, isJSON].filter(isTrue => isTrue).length > 1) {
 		throw new TypeError('The `body`, `json` and `form` options are mutually exclusive');
->>>>>>> 518f0f59
 	}
 
 	if (isBody) {
@@ -407,18 +325,6 @@
 			headers['content-type'] = 'application/json';
 		}
 
-<<<<<<< HEAD
-		mergedOptions.path = `${mergedOptions.path.split('?')[0]}?${searchParams}`;
-	}
-
-	if (mergedOptions.hostname === 'unix') {
-		const matches = /(?<socketPath>.+?):(?<path>.+)/.exec(mergedOptions.path);
-
-		if (matches?.groups) {
-			const {socketPath, path} = matches.groups;
-			mergedOptions = {
-				...mergedOptions,
-=======
 		options.body = JSON.stringify(options.json);
 	}
 
@@ -479,7 +385,6 @@
 			// eslint-disable-next-line @typescript-eslint/consistent-type-assertions
 			options = {
 				...options,
->>>>>>> 518f0f59
 				socketPath,
 				path,
 				host: ''
@@ -487,28 +392,6 @@
 		}
 	}
 
-<<<<<<< HEAD
-	const {headers} = mergedOptions;
-	for (const [key, value] of Object.entries(headers)) {
-		if (is.nullOrUndefined(value)) {
-			delete headers[key];
-		}
-	}
-
-	if (mergedOptions.decompress && is.undefined(headers['accept-encoding'])) {
-		headers['accept-encoding'] = supportsBrotli ? 'gzip, deflate, br' : 'gzip, deflate';
-	}
-
-	if (mergedOptions.method) {
-		mergedOptions.method = mergedOptions.method.toUpperCase() as Method;
-	}
-
-	return mergedOptions;
-};
-
-// @ts-ignore URL !== URL mismatch
-export const reNormalizeArguments = (options: Options): NormalizedOptions => normalizeArguments(format(options as unknown as URL | URLOptions), options);
-=======
 	if (is.object(options.agent)) {
 		options.agent = options.agent[options.url.protocol.slice(0, -1)] || options.agent;
 	}
@@ -543,5 +426,4 @@
 	delete options.url;
 
 	return options as unknown as NormalizedRequestArguments;
-};
->>>>>>> 518f0f59
+};