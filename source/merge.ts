--- conflicted
+++ resolved
@@ -42,7 +42,6 @@
 	return target as Target & Source;
 }
 
-<<<<<<< HEAD
 export function mergeOptions<T extends Options>(...sources: T[]): T & { hooks: Partial<Hooks> } {
 	sources = sources.map(source => {
 		if (source) {
@@ -62,10 +61,6 @@
 	}) as T[];
 
 	const mergedOptions = merge({} as T & { hooks: Partial<Hooks> }, ...sources);
-=======
-export function mergeOptions<T extends Options>(...sources: T[]): T & {hooks: Partial<Hooks>} {
-	const mergedOptions = merge({} as T & {hooks: Partial<Hooks>}, ...sources.map(source => source || {}));
->>>>>>> 3fdabce3
 
 	const hooks = knownHookEvents.reduce((accumulator, current) => ({...accumulator, [current]: []}), {}) as Record<HookEvent, HookType[]>;
 
