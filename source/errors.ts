<<<<<<< HEAD
import urlLib from 'url';
=======
import {format} from 'url';
import {STATUS_CODES} from 'http';
>>>>>>> 9c04a7cf
import is from '@sindresorhus/is';
import {Timings} from '@szmarczak/http-timer';
import {Response, NormalizedOptions} from './utils/types';
import {TimeoutError as TimedOutError} from './utils/timed-out';

export class GotError extends Error {
	code?: string;

	readonly options!: NormalizedOptions;

	constructor(message: string, error: (Error & {code?: string}) | {code?: string}, options: NormalizedOptions) {
		super(message);
		Error.captureStackTrace(this, this.constructor);
		this.name = 'GotError';

		if (!is.undefined(error.code)) {
			this.code = error.code;
		}

		Object.defineProperty(this, 'options', {
			value: options
		});
	}
}

export class CacheError extends GotError {
	constructor(error: Error, options: NormalizedOptions) {
		super(error.message, error, options);
		this.name = 'CacheError';
	}
}

export class RequestError extends GotError {
	constructor(error: Error, options: NormalizedOptions) {
		super(error.message, error, options);
		this.name = 'RequestError';
	}
}

export class ReadError extends GotError {
	constructor(error: Error, options: NormalizedOptions) {
		super(error.message, error, options);
		this.name = 'ReadError';
	}
}

export class ParseError extends GotError {
	readonly response!: Response;

	constructor(error: Error, response: Response, options: NormalizedOptions) {
		super(`${error.message} in "${format(options as unknown as URL)}"`, error, options);
		this.name = 'ParseError';

		Object.defineProperty(this, 'response', {
			value: response
		});
	}
}

export class HTTPError extends GotError {
	readonly response!: Response;

<<<<<<< HEAD
	constructor(response: Response, options: Options) {
		const {statusCode, statusMessage} = response;
=======
	constructor(response: Response, options: NormalizedOptions) {
		const {statusCode} = response;
		let {statusMessage} = response;

		if (statusMessage) {
			statusMessage = statusMessage.replace(/\r?\n/g, ' ').trim();
		} else {
			statusMessage = STATUS_CODES[statusCode];
		}
>>>>>>> 9c04a7cf

		super(`Response code ${statusCode} (${statusMessage})`, {}, options);
		this.name = 'HTTPError';

		Object.defineProperty(this, 'response', {
			value: response
		});
	}
}

export class MaxRedirectsError extends GotError {
	readonly response!: Response;

	constructor(response: Response, options: NormalizedOptions) {
		super('Redirected 10 times. Aborting.', {}, options);
		this.name = 'MaxRedirectsError';

		Object.defineProperty(this, 'response', {
			value: response
		});
	}
}

export class UnsupportedProtocolError extends GotError {
	constructor(options: NormalizedOptions) {
		super(`Unsupported protocol "${options.protocol}"`, {}, options);
		this.name = 'UnsupportedProtocolError';
	}
}

export class TimeoutError extends GotError {
	timings: Timings;

	event: string;

	constructor(error: TimedOutError, timings: Timings, options: NormalizedOptions) {
		super(error.message, {code: 'ETIMEDOUT'}, options);
		this.name = 'TimeoutError';
		this.event = error.event;
		this.timings = timings;
	}
}

export {CancelError} from 'p-cancelable';<|MERGE_RESOLUTION|>--- conflicted
+++ resolved
@@ -1,9 +1,4 @@
-<<<<<<< HEAD
-import urlLib from 'url';
-=======
 import {format} from 'url';
-import {STATUS_CODES} from 'http';
->>>>>>> 9c04a7cf
 import is from '@sindresorhus/is';
 import {Timings} from '@szmarczak/http-timer';
 import {Response, NormalizedOptions} from './utils/types';
@@ -66,20 +61,8 @@
 export class HTTPError extends GotError {
 	readonly response!: Response;
 
-<<<<<<< HEAD
 	constructor(response: Response, options: Options) {
 		const {statusCode, statusMessage} = response;
-=======
-	constructor(response: Response, options: NormalizedOptions) {
-		const {statusCode} = response;
-		let {statusMessage} = response;
-
-		if (statusMessage) {
-			statusMessage = statusMessage.replace(/\r?\n/g, ' ').trim();
-		} else {
-			statusMessage = STATUS_CODES[statusCode];
-		}
->>>>>>> 9c04a7cf
 
 		super(`Response code ${statusCode} (${statusMessage})`, {}, options);
 		this.name = 'HTTPError';
