import http = require('http');
import https = require('https');
import ResponseLike = require('responselike');
import {Readable as ReadableStream} from 'stream';
import PCancelable = require('p-cancelable');
import {URL} from 'url';
import {CookieJar} from 'tough-cookie';
import {StorageAdapter} from 'cacheable-request';
import {Except} from 'type-fest';
import CacheableLookup from 'cacheable-lookup';
import Keyv = require('keyv');
import {Timings} from '@szmarczak/http-timer/dist';
import {Hooks} from '../known-hook-events';
import {GotError, ParseError, HTTPError, MaxRedirectsError} from '../errors';
import {ProxyStream} from '../as-stream';

export type Method =
	| 'GET'
	| 'POST'
	| 'PUT'
	| 'PATCH'
	| 'HEAD'
	| 'DELETE'
	| 'OPTIONS'
	| 'TRACE'
	| 'get'
	| 'post'
	| 'put'
	| 'patch'
	| 'head'
	| 'delete'
	| 'options'
	| 'trace';

export type ErrorCode =
	| 'ETIMEDOUT'
	| 'ECONNRESET'
	| 'EADDRINUSE'
	| 'ECONNREFUSED'
	| 'EPIPE'
	| 'ENOTFOUND'
	| 'ENETUNREACH'
	| 'EAI_AGAIN';

export type StatusCode = number;

export type ResponseType = 'json' | 'buffer' | 'text';

export type URLArgument = string | https.RequestOptions | URL;

export interface Response extends http.IncomingMessage {
	body: Buffer | string | any;
<<<<<<< HEAD
	statusCode: number;
	ip: string;
=======
	statusCode: StatusCode;
>>>>>>> 14fe9305
	fromCache?: boolean;
	isFromCache?: boolean;
	req: http.ClientRequest;
	requestUrl: string;
	retryCount: number;
	timings: Timings;
	redirectUrls: string[];
	request: { options: NormalizedOptions };
}

// TODO: The `ResponseLike` type should be properly fixed instead:
// https://github.com/sindresorhus/got/pull/827/files#r323633794
export interface ResponseObject extends ResponseLike {
	connection: {
		remoteAddress: string;
	};
}

export interface RetryObject {
	attemptCount: number;
	retryOptions: NormalizedRetryOptions;
	error: Error | GotError | ParseError | HTTPError | MaxRedirectsError;
	computedValue: number;
}

export type RetryFunction = (retryObject: RetryObject) => number;

export type HandlerFunction = <T extends ProxyStream | CancelableRequest<Response>>(options: NormalizedOptions, next: (options: NormalizedOptions) => T) => T;

export interface RetryOptions {
	limit?: number;
	calculateDelay?: RetryFunction;
	methods?: Method[];
	statusCodes?: StatusCode[];
	errorCodes?: string[];
	maxRetryAfter?: number;
}

export interface NormalizedRetryOptions {
	limit: number;
	calculateDelay: RetryFunction;
	methods: ReadonlySet<Method>;
	statusCodes: ReadonlySet<number>;
	errorCodes: ReadonlySet<string>;
	maxRetryAfter: number;
}

export type RequestFunction = typeof https.request;

export interface AgentByProtocol {
	http: http.Agent;
	https: https.Agent;
}

export interface Delays {
	lookup?: number;
	connect?: number;
	secureConnect?: number;
	socket?: number;
	response?: number;
	send?: number;
	request?: number;
}

export type Headers = Record<string, string | string[]>;

// The library overrides the type definition of `agent`, `host`, 'headers and `timeout`.
export interface Options extends Except<https.RequestOptions, 'agent' | 'timeout' | 'host' | 'headers'> {
	host?: string;
	body?: string | Buffer | ReadableStream;
	hostname?: string;
	path?: string;
	socketPath?: string;
	protocol?: string;
	href?: string;
	options?: Options;
	hooks?: Partial<Hooks>;
	decompress?: boolean;
	stream?: boolean;
	encoding?: BufferEncoding | null;
	method?: Method;
	retry?: number | Partial<RetryOptions | NormalizedRetryOptions>;
	throwHttpErrors?: boolean;
	cookieJar?: CookieJar;
	ignoreInvalidCookies?: boolean;
	request?: RequestFunction;
	agent?: http.Agent | https.Agent | boolean | AgentByProtocol;
	gotTimeout?: number | Delays;
	cache?: string | StorageAdapter | false;
	headers?: Headers;
	responseType?: ResponseType;
	resolveBodyOnly?: boolean;
	followRedirect?: boolean;
	prefixUrl?: URL | string;
	timeout?: number | Delays;
	dnsCache?: Map<string, string> | Keyv | false;
	url?: URL | string;
	searchParams?: Record<string, string | number | boolean | null> | URLSearchParams | string;
	query?: Options['searchParams']; // Deprecated
	useElectronNet?: boolean;
	form?: Record<string, any>;
	json?: Record<string, any>;
	context?: {[key: string]: unknown};
}

export interface NormalizedOptions extends Except<Required<Options>, 'timeout' | 'dnsCache' | 'retry' | 'auth' | 'body' | 'port'> {
	hooks: Hooks;
	gotTimeout: Required<Delays>;
	retry: NormalizedRetryOptions;
	lookup?: CacheableLookup['lookup'];
	readonly prefixUrl: string;
	path: string;
	hostname: string;
	host: string;
	auth?: Options['auth'];
	body?: Options['body'];
	port?: Options['port'];
}

export interface ExtendedOptions extends Options {
	handlers?: HandlerFunction[];
	mutableDefaults?: boolean;
}

export interface Defaults {
	options?: Options;
	handlers?: HandlerFunction[];
	mutableDefaults?: boolean;
}

export type URLOrOptions = URLArgument | (Options & {url: URLArgument});

export interface CancelableRequest<T extends http.IncomingMessage | Buffer | string | object> extends PCancelable<T> {
	on(name: string, listener: () => void): CancelableRequest<T>;
	json<TReturnType extends object>(): CancelableRequest<TReturnType>;
	buffer<TReturnType extends Buffer>(): CancelableRequest<TReturnType>;
	text<TReturnType extends string>(): CancelableRequest<TReturnType>;
}<|MERGE_RESOLUTION|>--- conflicted
+++ resolved
@@ -50,12 +50,8 @@
 
 export interface Response extends http.IncomingMessage {
 	body: Buffer | string | any;
-<<<<<<< HEAD
-	statusCode: number;
+	statusCode: StatusCode;
 	ip: string;
-=======
-	statusCode: StatusCode;
->>>>>>> 14fe9305
 	fromCache?: boolean;
 	isFromCache?: boolean;
 	req: http.ClientRequest;
