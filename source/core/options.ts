--- conflicted
+++ resolved
@@ -827,11 +827,8 @@
 	},
 	setHost: true,
 	maxHeaderSize: undefined,
-<<<<<<< HEAD
 	signal: undefined,
-=======
 	enableUnixSockets: true,
->>>>>>> 461b3d41
 };
 
 const cloneInternals = (internals: typeof defaultInternals) => {
