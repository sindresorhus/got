--- conflicted
+++ resolved
@@ -659,16 +659,6 @@
 				const searchParameters = new URLSearchParams(options.searchParams as Record<string, string>);
 
 				// `normalizeArguments()` is also used to merge options
-<<<<<<< HEAD
-				if (defaults?.searchParams) {
-					new URLSearchParams(defaults.searchParams).forEach((value, key) => {
-						const searchParameters = options!.searchParams as URLSearchParams;
-						if (!searchParameters.get(key)) {
-							searchParameters.append(key, value);
-						}
-					});
-				}
-=======
 				defaults?.searchParams?.forEach((value, key) => {
 					// Only use default if one isn't already defined
 					if (!searchParameters.has(key)) {
@@ -677,7 +667,6 @@
 				});
 
 				options.searchParams = searchParameters;
->>>>>>> 91aa0ac9
 			}
 		}
 
