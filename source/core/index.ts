--- conflicted
+++ resolved
@@ -152,11 +152,8 @@
 	lookup?: CacheableLookup['lookup'];
 	headers?: Headers;
 	methodRewriting?: boolean;
-<<<<<<< HEAD
+	dnsLookupIpVersion?: DnsLookupIpVersion;
 	parseJson?: ParseJsonFunction;
-=======
-	dnsLookupIpVersion?: DnsLookupIpVersion;
->>>>>>> 7f643bb6
 
 	// From `http.RequestOptions`
 	localAddress?: string;
