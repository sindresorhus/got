--- conflicted
+++ resolved
@@ -24,11 +24,8 @@
 import urlToOptions from './utils/url-to-options';
 import optionsToUrl, {URLOptions} from './utils/options-to-url';
 import WeakableMap from './utils/weakable-map';
-<<<<<<< HEAD
 import {DnsLookupIpVersion, isDnsLookupIpVersion, dnsLookupIpVersionToFamily} from './utils/dns-ip-version';
-=======
 import deprecationWarning from '../utils/deprecation-warning';
->>>>>>> 2c8fe196
 
 type HttpRequestFunction = typeof httpRequest;
 type Error = NodeJS.ErrnoException;
@@ -160,14 +157,13 @@
 	socketPath?: string;
 	method?: Method;
 	createConnection?: (options: http.RequestOptions, oncreate: (error: Error, socket: Socket) => void) => Socket;
-
-<<<<<<< HEAD
-	dnsLookupIpVersion?: DnsLookupIpVersion;
-=======
+  
 	// TODO: remove when Got 12 gets released
 	rejectUnauthorized?: boolean; // Here for backwards compatibility
 
 	https?: HTTPSOptions;
+
+	dnsLookupIpVersion?: DnsLookupIpVersion;
 }
 
 export interface HTTPSOptions {
@@ -182,7 +178,6 @@
 	key?: SecureContextOptions['key'];
 	certificate?: SecureContextOptions['cert'];
 	passphrase?: SecureContextOptions['passphrase'];
->>>>>>> 2c8fe196
 }
 
 export interface NormalizedOptions extends Options {
@@ -661,9 +656,7 @@
 		assert.any([is.boolean, is.undefined], options.http2);
 		assert.any([is.boolean, is.undefined], options.allowGetBody);
 		assert.any([is.string, is.undefined], options.localAddress);
-<<<<<<< HEAD
 		assert.any([isDnsLookupIpVersion, is.undefined], options.dnsLookupIpVersion);
-=======
 		assert.any([is.object, is.undefined], options.https);
 		assert.any([is.boolean, is.undefined], options.rejectUnauthorized);
 		if (options.https) {
@@ -674,7 +667,6 @@
 			assert.any([is.string, is.object, is.array, is.undefined], options.https.certificate);
 			assert.any([is.string, is.undefined], options.https.passphrase);
 		}
->>>>>>> 2c8fe196
 
 		// `options.method`
 		if (is.string(options.method)) {
@@ -1408,8 +1400,7 @@
 		delete options.request;
 		delete options.timeout;
 
-<<<<<<< HEAD
-		const requestOptions = options as unknown as https.RequestOptions;
+		const requestOptions = options as unknown as RealRequestOptions;
 
 		// If `dnsLookupIpVersion` is not present do not override `family`
 		if (options.dnsLookupIpVersion !== undefined) {
@@ -1417,8 +1408,8 @@
 				requestOptions.family = dnsLookupIpVersionToFamily(options.dnsLookupIpVersion);
 			} catch {
 				throw new Error('Invalid `dnsLookupIpVersion` option value');
-=======
-		const requestOptions = options as unknown as RealRequestOptions;
+      }
+    }
 
 		// HTTPS options remapping
 		if (options.https) {
@@ -1444,7 +1435,6 @@
 
 			if (options.https.passphrase) {
 				requestOptions.passphrase = options.https.passphrase;
->>>>>>> 2c8fe196
 			}
 		}
 
