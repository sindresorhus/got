--- conflicted
+++ resolved
@@ -20,14 +20,12 @@
 const getMethodRedirectCodes = new Set([300, 301, 302, 303, 304, 305, 307, 308]);
 const allMethodRedirectCodes = new Set([300, 303, 307, 308]);
 
-<<<<<<< HEAD
+const withoutBody = new Set(['GET', 'HEAD']);
+
 export interface RequestAsEventEmitter extends EventEmitter {
 	retry: (error: Error) => boolean;
 	abort: () => void;
 }
-=======
-const withoutBody = new Set(['GET', 'HEAD']);
->>>>>>> e367bdbc
 
 export default (options, input?: TransformStream) => {
 	const emitter = new EventEmitter() as RequestAsEventEmitter;
