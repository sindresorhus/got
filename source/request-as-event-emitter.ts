--- conflicted
+++ resolved
@@ -116,20 +116,6 @@
 					});
 				}
 
-<<<<<<< HEAD
-				const {statusCode, statusMessage} = response;
-				response.statusMessage = statusMessage ? statusMessage : http.STATUS_CODES[statusCode];
-				response.url = currentUrl;
-				response.requestUrl = requestUrl;
-				response.retryCount = retryCount;
-				response.timings = timings;
-				response.redirectUrls = redirects;
-				response.request = {options};
-				response.isFromCache = response.fromCache || false;
-				delete response.fromCache;
-
-				const rawCookies = response.headers['set-cookie'];
-=======
 				const {statusCode} = response;
 				const typedResponse = response as Response;
 				typedResponse.statusMessage = typedResponse.statusMessage || http.STATUS_CODES[statusCode];
@@ -143,7 +129,6 @@
 				delete typedResponse.fromCache;
 
 				const rawCookies = typedResponse.headers['set-cookie'];
->>>>>>> 9c04a7cf
 				if (options.cookieJar && rawCookies) {
 					await Promise.all(rawCookies.map((rawCookie: string) => setCookie!(rawCookie, typedResponse.url!)));
 				}
