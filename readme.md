--- conflicted
+++ resolved
@@ -368,16 +368,14 @@
 
 Note that if a `303` is sent by the server in response to any request type (`POST`, `DELETE`, etc.), Got will automatically request the resource pointed to in the location header via `GET`. This is in accordance with [the spec](https://tools.ietf.org/html/rfc7231#section-6.4.4).
 
-<<<<<<< HEAD
 This supports [method rewriting](https://tools.ietf.org/html/rfc7231#section-6.4). For example, when sending a POST request and receiving a `302`, it will resend that request to the new location.
-=======
+
 ###### maxRedirects
 
 Type: `number`<br>
 Default: `10`
 
 If exceeded, the request will be aborted and a `MaxRedirectsError` will be thrown.
->>>>>>> 95bed1e3
 
 ###### decompress
 
