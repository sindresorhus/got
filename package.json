{
	"name": "got",
	"version": "9.0.0",
	"description": "Simplified HTTP requests",
	"license": "MIT",
	"repository": "sindresorhus/got",
	"main": "source",
	"engines": {
		"node": ">=8.6"
	},
	"scripts": {
		"test": "xo && nyc ava",
		"coveralls": "nyc report --reporter=text-lcov | coveralls"
	},
	"files": [
		"source"
	],
	"keywords": [
		"http",
		"https",
		"get",
		"got",
		"url",
		"uri",
		"request",
		"util",
		"utility",
		"simple",
		"curl",
		"wget",
		"fetch",
		"net",
		"network",
		"electron"
	],
	"dependencies": {
		"@sindresorhus/is": "^0.11.0",
		"cacheable-request": "^4.0.1",
		"decompress-response": "^3.3.0",
		"duplexer3": "^0.1.4",
<<<<<<< HEAD
		"get-stream": "^3.0.0",
		"mimic-response": "^1.0.1",
=======
		"get-stream": "^4.0.0",
		"mimic-response": "^1.0.0",
>>>>>>> 45d3a606
		"p-cancelable": "^0.5.0",
		"to-readable-stream": "^1.0.0",
		"url-parse-lax": "^3.0.0"
	},
	"devDependencies": {
		"ava": "1.0.0-beta.7",
		"coveralls": "^3.0.0",
		"delay": "^3.0.0",
		"form-data": "^2.1.1",
		"get-port": "^4.0.0",
		"nyc": "^12.0.2",
		"p-event": "^2.1.0",
		"pem": "^1.4.4",
		"proxyquire": "^2.0.1",
		"sinon": "^6.1.0",
		"slow-stream": "0.0.4",
		"tempfile": "^2.0.0",
		"tempy": "^0.2.1",
		"xo": "^0.22.0"
	},
	"ava": {
		"concurrency": 4
	},
	"browser": {
		"decompress-response": false,
		"electron": false
	}
}<|MERGE_RESOLUTION|>--- conflicted
+++ resolved
@@ -38,13 +38,10 @@
 		"cacheable-request": "^4.0.1",
 		"decompress-response": "^3.3.0",
 		"duplexer3": "^0.1.4",
-<<<<<<< HEAD
 		"get-stream": "^3.0.0",
 		"mimic-response": "^1.0.1",
-=======
 		"get-stream": "^4.0.0",
-		"mimic-response": "^1.0.0",
->>>>>>> 45d3a606
+		"mimic-response": "^1.0.1",
 		"p-cancelable": "^0.5.0",
 		"to-readable-stream": "^1.0.0",
 		"url-parse-lax": "^3.0.0"
