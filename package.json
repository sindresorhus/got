{
	"name": "got",
	"version": "10.5.7",
	"description": "Human-friendly and powerful HTTP request library for Node.js",
	"license": "MIT",
	"repository": "sindresorhus/got",
	"funding": "https://github.com/sindresorhus/got?sponsor=1",
	"main": "dist/source",
	"engines": {
		"node": ">=10"
	},
	"scripts": {
		"test": "xo && tsc --noEmit && nyc ava",
		"release": "np",
		"build": "del-cli dist && tsc",
		"prepare": "npm run build"
	},
	"files": [
		"dist/source"
	],
	"keywords": [
		"http",
		"https",
		"http2",
		"get",
		"got",
		"url",
		"uri",
		"request",
		"simple",
		"curl",
		"wget",
		"fetch",
		"net",
		"network",
		"electron",
		"brotli",
		"requests",
		"human-friendly",
		"axios",
		"superagent"
	],
	"dependencies": {
		"@sindresorhus/is": "^2.0.0",
		"@szmarczak/http-timer": "^4.0.0",
		"@types/cacheable-request": "^6.0.1",
		"cacheable-lookup": "^2.0.0",
		"cacheable-request": "^7.0.1",
		"caseless": "^0.12.0",
		"decompress-response": "^5.0.0",
		"duplexer3": "^0.1.4",
		"get-stream": "^5.0.0",
<<<<<<< HEAD
		"mimic-response": "^2.0.0",
=======
		"lowercase-keys": "^2.0.0",
		"mimic-response": "^2.1.0",
>>>>>>> 526b4bb0
		"p-cancelable": "^2.0.0",
		"p-event": "^4.0.0",
		"responselike": "^2.0.0",
		"to-readable-stream": "^2.0.0",
		"type-fest": "^0.10.0"
	},
	"devDependencies": {
		"@ava/typescript": "^1.1.1",
		"@sindresorhus/tsconfig": "^0.7.0",
		"@types/caseless": "^0.12.2",
		"@types/duplexer3": "^0.1.0",
		"@types/express": "^4.17.2",
		"@types/lolex": "^5.1.0",
		"@types/node": "13.1.2",
		"@types/proxyquire": "^1.3.28",
		"@types/sinon": "^7.0.13",
		"@types/tough-cookie": "^2.3.5",
		"@typescript-eslint/eslint-plugin": "^2.19.2",
		"@typescript-eslint/parser": "^2.19.2",
		"ava": "^3.3.0",
		"coveralls": "^3.0.4",
		"create-test-server": "^3.0.1",
		"del-cli": "^3.0.0",
		"delay": "^4.3.0",
		"eslint-config-xo-typescript": "^0.26.0",
		"express": "^4.17.1",
		"form-data": "^3.0.0",
		"get-port": "^5.0.0",
		"keyv": "^4.0.0",
		"lolex": "^6.0.0",
		"nock": "^12.0.0",
		"np": "^6.0.0",
		"nyc": "^15.0.0",
		"proxyquire": "^2.0.1",
		"sinon": "^8.1.1",
		"slow-stream": "0.0.4",
		"tempy": "^0.4.0",
		"tough-cookie": "^3.0.0",
		"typescript": "3.7.5",
		"xo": "^0.26.0"
	},
	"types": "dist/source",
	"sideEffects": false,
	"browser": {
		"decompress-response": false,
		"electron": false
	},
	"ava": {
		"files": [
			"test/*"
		],
		"timeout": "1m",
		"typescript": {
			"rewritePaths": {
				"test/": "dist/test/"
			}
		}
	},
	"nyc": {
		"extension": [
			".ts"
		],
		"exclude": [
			"**/test/**"
		]
	},
	"xo": {
		"extends": "xo-typescript",
		"extensions": [
			"ts"
		],
		"ignores": [
			"documentation/examples/*"
		],
		"rules": {
			"@typescript-eslint/no-empty-function": "off",
			"node/prefer-global/url": "off",
			"node/prefer-global/url-search-params": "off"
		}
	}
}<|MERGE_RESOLUTION|>--- conflicted
+++ resolved
@@ -50,12 +50,7 @@
 		"decompress-response": "^5.0.0",
 		"duplexer3": "^0.1.4",
 		"get-stream": "^5.0.0",
-<<<<<<< HEAD
-		"mimic-response": "^2.0.0",
-=======
-		"lowercase-keys": "^2.0.0",
 		"mimic-response": "^2.1.0",
->>>>>>> 526b4bb0
 		"p-cancelable": "^2.0.0",
 		"p-event": "^4.0.0",
 		"responselike": "^2.0.0",
