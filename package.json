--- conflicted
+++ resolved
@@ -88,10 +88,7 @@
 			"ts"
 		],
 		"rules": {
-<<<<<<< HEAD
-=======
 			"import/no-unresolved": "off",
->>>>>>> d746754a
 			"@typescript-eslint/no-var-requires": "off",
 			"@typescript-eslint/explicit-function-return-type": "off"
 		}
