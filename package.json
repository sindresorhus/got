{
  "name": "got",
  "version": "6.3.0",
  "description": "Simplified HTTP requests",
  "license": "MIT",
  "repository": "sindresorhus/got",
  "maintainers": [
    {
      "name": "Sindre Sorhus",
      "email": "sindresorhus@gmail.com",
      "url": "sindresorhus.com"
    },
    {
      "name": "Vsevolod Strukchinsky",
      "email": "floatdrop@gmail.com",
      "url": "github.com/floatdrop"
    }
  ],
  "engines": {
    "node": ">=4"
  },
  "browser": {
    "unzip-response": false
  },
  "scripts": {
    "test": "xo && nyc ava",
    "coveralls": "nyc report --reporter=text-lcov | coveralls"
  },
  "files": [
    "index.js"
  ],
  "keywords": [
    "http",
    "https",
    "get",
    "got",
    "url",
    "uri",
    "request",
    "util",
    "utility",
    "simple",
    "curl",
    "wget",
    "fetch"
  ],
  "dependencies": {
    "create-error-class": "^3.0.0",
    "duplexer3": "^0.1.4",
<<<<<<< HEAD
    "get-stream": "^1.1.0",
=======
    "get-stream": "^2.3.0",
    "is-plain-obj": "^1.0.0",
>>>>>>> be9fe6a1
    "is-redirect": "^1.0.0",
    "is-retry-allowed": "^1.0.0",
    "is-stream": "^1.0.0",
    "lowercase-keys": "^1.0.0",
    "node-status-codes": "^2.0.0",
    "timed-out": "^2.0.0",
    "unzip-response": "^2.0.1",
    "url-parse-lax": "^1.0.0"
  },
  "devDependencies": {
    "ava": "^0.16.0",
    "coveralls": "^2.11.4",
    "form-data": "^1.0.1",
    "get-port": "^2.0.0",
    "get-stream": "^2.3.0",
    "into-stream": "^3.0.0",
    "nyc": "^8.1.0",
    "pem": "^1.4.4",
    "pify": "^2.3.0",
    "tempfile": "^1.1.1",
    "xo": "*"
  },
  "xo": {
    "esnext": true
  }
}<|MERGE_RESOLUTION|>--- conflicted
+++ resolved
@@ -47,12 +47,7 @@
   "dependencies": {
     "create-error-class": "^3.0.0",
     "duplexer3": "^0.1.4",
-<<<<<<< HEAD
-    "get-stream": "^1.1.0",
-=======
     "get-stream": "^2.3.0",
-    "is-plain-obj": "^1.0.0",
->>>>>>> be9fe6a1
     "is-redirect": "^1.0.0",
     "is-retry-allowed": "^1.0.0",
     "is-stream": "^1.0.0",
