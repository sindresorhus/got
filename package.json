{
	"name": "got",
	"version": "9.6.0",
	"description": "Simplified HTTP requests",
	"license": "MIT",
	"repository": "sindresorhus/got",
	"main": "dist",
	"engines": {
		"node": ">=8.6"
	},
	"scripts": {
		"test": "xo && nyc ava",
		"release": "np",
		"build": "del-cli dist && tsc",
		"prepublishOnly": "npm run build"
	},
	"files": [
		"dist"
	],
	"keywords": [
		"http",
		"https",
		"get",
		"got",
		"url",
		"uri",
		"request",
		"util",
		"utility",
		"simple",
		"curl",
		"wget",
		"fetch",
		"net",
		"network",
		"electron",
		"brotli"
	],
	"dependencies": {
		"@sindresorhus/is": "^0.17.0",
		"@szmarczak/http-timer": "^2.0.0",
		"@types/cacheable-request": "^6.0.1",
		"@types/form-data": "^2.2.1",
		"@types/tough-cookie": "^2.3.5",
		"cacheable-lookup": "^0.2.1",
		"cacheable-request": "^6.0.0",
		"decompress-response": "^4.2.0",
		"duplexer3": "^0.1.4",
		"get-stream": "^5.0.0",
		"lowercase-keys": "^2.0.0",
		"mimic-response": "^2.0.0",
		"p-cancelable": "^2.0.0",
		"responselike": "^1.0.2",
		"to-readable-stream": "^2.0.0",
		"type-fest": "^0.5.0"
	},
	"devDependencies": {
		"@sindresorhus/tsconfig": "^0.3.0",
		"@types/duplexer3": "^0.1.0",
<<<<<<< HEAD
		"@types/node": "^11.13.6",
		"@types/sinon": "^7.0.11",
		"@typescript-eslint/eslint-plugin": "^1.8.0",
=======
		"@types/node": "^12.0.1",
		"@typescript-eslint/eslint-plugin": "1.9.0",
>>>>>>> f77db992
		"ava": "^1.4.1",
		"coveralls": "^3.0.0",
		"create-test-server": "^2.4.0",
		"del-cli": "^1.1.0",
		"delay": "^4.1.0",
		"eslint-config-xo-typescript": "^0.12.0",
		"form-data": "^2.3.3",
		"get-port": "^5.0.0",
		"keyv": "^3.1.0",
		"nock": "^10.0.6",
		"np": "^5.0.0",
		"nyc": "^14.0.0",
		"p-event": "^4.0.0",
		"proxyquire": "^2.0.1",
		"sinon": "^7.2.2",
		"slow-stream": "0.0.4",
		"tempy": "^0.3.0",
		"tough-cookie": "^3.0.0",
		"ts-node": "^8.0.3",
		"typescript": "^3.4.4",
		"xo": "^0.24.0"
	},
	"types": "dist",
	"browser": {
		"decompress-response": false,
		"electron": false
	},
	"ava": {
		"concurrency": 4,
		"timeout": "1m",
		"babel": false,
		"compileEnhancements": false,
		"extensions": [
			"ts"
		],
		"require": [
			"ts-node/register"
		]
	},
	"nyc": {
		"extension": [
			".ts"
		]
	},
	"xo": {
		"extends": "xo-typescript",
		"extensions": [
			"ts"
		],
		"rules": {
			"import/named": "off",
			"import/no-unresolved": "off",
			"ava/no-ignored-test-files": "off",
			"@typescript-eslint/no-unnecessary-type-assertion": "off"
		}
	}
}<|MERGE_RESOLUTION|>--- conflicted
+++ resolved
@@ -57,14 +57,9 @@
 	"devDependencies": {
 		"@sindresorhus/tsconfig": "^0.3.0",
 		"@types/duplexer3": "^0.1.0",
-<<<<<<< HEAD
-		"@types/node": "^11.13.6",
+		"@types/node": "^12.0.1",
 		"@types/sinon": "^7.0.11",
-		"@typescript-eslint/eslint-plugin": "^1.8.0",
-=======
-		"@types/node": "^12.0.1",
 		"@typescript-eslint/eslint-plugin": "1.9.0",
->>>>>>> f77db992
 		"ava": "^1.4.1",
 		"coveralls": "^3.0.0",
 		"create-test-server": "^2.4.0",
