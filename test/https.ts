--- conflicted
+++ resolved
@@ -1,16 +1,10 @@
 import test from 'ava';
-import {DetailedPeerCertificate} from 'tls';
+import * as tls, {DetailedPeerCertificate} from 'tls';
 import pEvent from 'p-event';
-<<<<<<< HEAD
-import pify = require('pify');
-import pem = require('pem');
-import tls = require('tls');
-=======
 import * as pify from 'pify';
 import * as pem from 'pem';
 import got, {CancelableRequest} from '../source/index';
 import {withHttpsServer} from './helpers/with-server';
->>>>>>> 729638c8
 
 const createPrivateKey = pify(pem.createPrivateKey);
 const createCSR = pify(pem.createCSR);
