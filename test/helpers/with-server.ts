--- conflicted
+++ resolved
@@ -60,13 +60,7 @@
 
 export const withServerAndFakeTimers = generateHook({install: true});
 
-<<<<<<< HEAD
 export const withHttpsServer = (options?: HttpsServerOptions): test.Macro<[RunTestWithHttpsServer]> => async (t, run) => {
-=======
-const generateHttpsHook = (options?: HttpsServerOptions, installFakeTimer = false): test.Macro<[RunTestWithHttpsServer]> => async (t, run) => {
-	const fakeTimer = installFakeTimer ? FakeTimers.install() as GlobalClock : undefined;
-
->>>>>>> c31366b8
 	const server = await createHttpsTestServer(options);
 
 	const preparedGot = got.extend({
