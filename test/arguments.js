import {URL} from 'universal-url';
import test from 'ava';
import got from '../';
import {createServer} from './helpers/server';

let s;

test.before('setup', async () => {
	s = await createServer();

	s.on('/', (req, res) => {
		res.statusCode = 404;
		res.end();
	});

	s.on('/test', (req, res) => {
		res.end(req.url);
	});

	s.on('/?test=wow', (req, res) => {
		res.end(req.url);
	});

	await s.listen(s.port);
});

test('url is required', async t => {
	const err = await t.throws(got());
	t.regex(err.message, /Parameter `url` must be a string or object, not undefined/);
});

test('options are optional', async t => {
	t.is((await got(`${s.url}/test`)).body, '/test');
});

test('accepts url.parse object as first argument', async t => {
	t.is((await got({
		hostname: s.host,
		port: s.port,
		path: '/test'
	})).body, '/test');
});

test('requestUrl with url.parse object as first argument', async t => {
	t.is((await got({
		hostname: s.host,
		port: s.port,
		path: '/test'
	})).requestUrl, `${s.url}/test`);
});

test('overrides querystring from opts', async t => {
	t.is((await got(`${s.url}/?test=doge`, {query: {test: 'wow'}})).body, '/?test=wow');
});

test('should throw with auth in url', async t => {
	try {
		await got('https://test:45d3ps453@account.myservice.com/api/token');
		t.fail('Exception was not thrown');
	} catch (err) {
		t.regex(err.message, /Basic authentication must be done with auth option/);
	}
});

<<<<<<< HEAD
test('WHATWG URL support', async t => {
	const wURL = new URL(`${s.url}/test`);
	await t.notThrows(got(wURL));
});

test('throws on WHATWG URL with auth', async t => {
	const wURL = new URL(`${s.url}/test`);
	wURL.username = 'alex';
	wURL.password = 'secret';
	await t.throws(got(wURL));
=======
test('should throw when body is set to object', async t => {
	await t.throws(got(`${s.url}/`, {body: {}}), TypeError);
>>>>>>> c86706bd
});

test.after('cleanup', async () => {
	await s.close();
});<|MERGE_RESOLUTION|>--- conflicted
+++ resolved
@@ -62,7 +62,10 @@
 	}
 });
 
-<<<<<<< HEAD
+test('should throw when body is set to object', async t => {
+	await t.throws(got(`${s.url}/`, {body: {}}), TypeError);
+});
+
 test('WHATWG URL support', async t => {
 	const wURL = new URL(`${s.url}/test`);
 	await t.notThrows(got(wURL));
@@ -73,10 +76,6 @@
 	wURL.username = 'alex';
 	wURL.password = 'secret';
 	await t.throws(got(wURL));
-=======
-test('should throw when body is set to object', async t => {
-	await t.throws(got(`${s.url}/`, {body: {}}), TypeError);
->>>>>>> c86706bd
 });
 
 test.after('cleanup', async () => {
