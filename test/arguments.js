import {URL, URLSearchParams} from 'url';
import test from 'ava';
import pEvent from 'p-event';
import got from '../source';
import {createServer} from './helpers/server';

let s;

test.before('setup', async () => {
	s = await createServer();

	s.on('/', (request, response) => {
		response.statusCode = 404;
		response.end();
	});

	s.on('/test', (request, response) => {
		response.end(request.url);
	});

	s.on('/?test=wow', (request, response) => {
		response.end(request.url);
	});

<<<<<<< HEAD
	s.on('/test/foobar', (request, response) => {
=======
	s.on('/?test=it’s+ok', (request, response) => {
>>>>>>> 3d98b9b9
		response.end(request.url);
	});

	s.on('/stream', (request, response) => {
		response.end('ok');
	});

	await s.listen(s.port);
});

test.after('cleanup', async () => {
	await s.close();
});

test('url is required', async t => {
	const error = await t.throwsAsync(got());
	t.regex(error.message, /Parameter `url` must be a string or object, not undefined/);
});

test('url should be utf-8 encoded', async t => {
	const error = await t.throwsAsync(got(`${s.url}/%D2%E0%EB%EB%E8%ED`));
	t.regex(error.message, /Parameter `url` must contain valid UTF-8 character sequences/);
});

test('options are optional', async t => {
	t.is((await got(`${s.url}/test`)).body, '/test');
});

test('methods are normalized', async t => {
	const instance = got.create({
		methods: got.defaults.methods,
		options: got.defaults.options,
		handler: (options, next) => {
			if (options.method === options.method.toUpperCase()) {
				t.pass();
			} else {
				t.fail();
			}

			return next(options);
		}
	});

	await instance(`${s.url}/test`, {method: 'post'});
});

test('accepts url.parse object as first argument', async t => {
	t.is((await got({
		hostname: s.host,
		port: s.port,
		path: '/test'
	})).body, '/test');
});

test('requestUrl with url.parse object as first argument', async t => {
	t.is((await got({
		hostname: s.host,
		port: s.port,
		path: '/test'
	})).requestUrl, `${s.url}/test`);
});

test('overrides querystring from opts', async t => {
	const response = await got(
		`${s.url}/?drop=this`,
		{
			query: {test: 'wow'},
			cache: {
				get(key) {
					t.is(key, `cacheable-request:GET:${s.url}/?test=wow`);
				},
				set(key) {
					t.is(key, `cacheable-request:GET:${s.url}/?test=wow`);
				}
			}
		}
	);
	t.is(response.body, '/?test=wow');
});

test('escapes query parameter values', async t => {
	const response = await got(`${s.url}`, {
		query: {
			test: `it’s ok`
		}
	});
	t.is(response.body, '/?test=it%E2%80%99s+ok');
});

test('the `query` option can be a URLSearchParams', async t => {
	const query = new URLSearchParams({test: 'wow'});
	const {body} = await got(s.url, {query});
	t.is(body, '/?test=wow');
});

test('should ignore empty query object', async t => {
	t.is((await got(`${s.url}/test`, {query: {}})).requestUrl, `${s.url}/test`);
});

test('should throw with auth in url string', async t => {
	const error = await t.throwsAsync(got('https://test:45d3ps453@account.myservice.com/api/token'));
	t.regex(error.message, /Basic authentication must be done with the `auth` option/);
});

test('does not throw with auth in url object', async t => {
	await t.notThrowsAsync(got({
		auth: 'foo:bar',
		hostname: s.host,
		port: s.port,
		path: '/test'
	}));
});

test('should throw when body is set to object', async t => {
	await t.throwsAsync(got(`${s.url}/`, {body: {}}), TypeError);
});

test('WHATWG URL support', async t => {
	const wURL = new URL(`${s.url}/test`);
	await t.notThrowsAsync(got(wURL));
});

test('should return streams when using stream option', async t => {
	const data = await pEvent(got(`${s.url}/stream`, {stream: true}), 'data');
	t.is(data.toString(), 'ok');
});

test('should ignore JSON option when using stream option', async t => {
	const data = await pEvent(got(`${s.url}/stream`, {stream: true, json: true}), 'data');
	t.is(data.toString(), 'ok');
});

test('throws TypeError when `url` is passed as an option', async t => {
	await t.throwsAsync(got('', {url: 'example.com'}), {instanceOf: TypeError});
	await t.throwsAsync(got({url: 'example.com'}), {instanceOf: TypeError});
});

test('throws TypeError when `hooks` is not an object', async t => {
	await t.throwsAsync(
		() => got(s.url, {hooks: 'not object'}),
		{
			instanceOf: TypeError,
			message: 'Parameter `hooks` must be an object, not string'
		}
	);
});

test('throws TypeError when known `hooks` value is not an array', async t => {
	await t.throwsAsync(
		() => got(s.url, {hooks: {beforeRequest: {}}}),
		{
			instanceOf: TypeError,
			message: 'Parameter `hooks.beforeRequest` must be an array, not Object'
		}
	);
});

test('throws TypeError when known `hooks` array item is not a function', async t => {
	await t.throwsAsync(
		() => got(s.url, {hooks: {beforeRequest: [{}]}}),
		{
			instanceOf: TypeError,
			message: 'Parameter `hooks.beforeRequest[0]` must be a function, not Object'
		}
	);
});

test('allows extra keys in `hooks`', async t => {
	await t.notThrowsAsync(() => got(`${s.url}/test`, {hooks: {extra: {}}}));
});

test('baseUrl works', async t => {
	const instanceA = got.extend({baseUrl: `${s.url}/test`});
	const {body} = await instanceA('/foobar');
	t.is(body, `/test/foobar`);
});

test('backslash is optional (baseUrl)', async t => {
	const instanceA = got.extend({baseUrl: `${s.url}/test/`});
	const {body} = await instanceA('/foobar');
	t.is(body, `/test/foobar`);
});

test('throws when trying to modify baseUrl after options got normalized', async t => {
	const instanceA = got.create({
		methods: [],
		options: {baseUrl: 'https://example.com'},
		handler: options => {
			options.baseUrl = 'https://google.com';
		}
	});

	await t.throwsAsync(instanceA('/'), 'Failed to set baseUrl. Options are normalized already.');
});<|MERGE_RESOLUTION|>--- conflicted
+++ resolved
@@ -22,11 +22,11 @@
 		response.end(request.url);
 	});
 
-<<<<<<< HEAD
 	s.on('/test/foobar', (request, response) => {
-=======
+		response.end(request.url);
+	});
+
 	s.on('/?test=it’s+ok', (request, response) => {
->>>>>>> 3d98b9b9
 		response.end(request.url);
 	});
 
