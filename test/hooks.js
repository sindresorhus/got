import test from 'ava';
import delay from 'delay';
import getStream from 'get-stream';
import {createServer} from './helpers/server';
import got from '..';

const errorString = 'oops';
const error = new Error(errorString);
let s;

let visited401then500;

test.before('setup', async () => {
	s = await createServer();
	const echoHeaders = (request, response) => {
		response.statusCode = 200;
		response.write(JSON.stringify(request.headers));
		response.end();
	};

	s.on('/', echoHeaders);
	s.on('/body', async (request, response) => {
		response.end(await getStream(request));
	});
	s.on('/redirect', (request, response) => {
		response.statusCode = 302;
		response.setHeader('location', '/');
		response.end();
	});
	s.on('/retry', (request, response) => {
		if (request.headers.foo) {
			response.statusCode = 302;
			response.setHeader('location', '/');
			response.end();
		}

		response.statusCode = 500;
		response.end();
	});

	s.on('/401', (request, response) => {
		if (request.headers.token !== 'unicorn') {
			response.statusCode = 401;
		}

		response.end();
	});

	s.on('/401then500', (request, response) => {
		if (visited401then500) {
			response.statusCode = 500;
		} else {
			visited401then500 = true;
			response.statusCode = 401;
		}

		response.end();
	});

	await s.listen(s.port);
});

test.after('cleanup', async () => {
	await s.close();
});

test('async hooks', async t => {
	const {body} = await got(s.url, {
		json: true,
		hooks: {
			beforeRequest: [
				async options => {
					await delay(100);
					options.headers.foo = 'bar';
				}
			]
		}
	});
	t.is(body.foo, 'bar');
});

test('catches init thrown errors', async t => {
	await t.throwsAsync(() => got(s.url, {
		hooks: {
			init: [() => {
				throw error;
			}]
		}
	}), errorString);
});

test('catches beforeRequest thrown errors', async t => {
	await t.throwsAsync(() => got(s.url, {
		hooks: {
			beforeRequest: [() => {
				throw error;
			}]
		}
	}), errorString);
});

test('catches beforeRedirect thrown errors', async t => {
	await t.throwsAsync(() => got(`${s.url}/redirect`, {
		hooks: {
			beforeRedirect: [() => {
				throw error;
			}]
		}
	}), errorString);
});

test('catches beforeRetry thrown errors', async t => {
	await t.throwsAsync(() => got(`${s.url}/retry`, {
		hooks: {
			beforeRetry: [() => {
				throw error;
			}]
		}
	}), errorString);
});

test('catches afterResponse thrown errors', async t => {
	await t.throwsAsync(() => got(s.url, {
		hooks: {
			afterResponse: [() => {
				throw error;
			}]
		}
	}), errorString);
});

test('throws a helpful error when passing async function as init hook', async t => {
	await t.throwsAsync(() => got(s.url, {
		hooks: {
			init: [() => Promise.resolve()]
		}
	}), 'The `init` hook must be a synchronous function');
});

test('catches beforeRequest promise rejections', async t => {
	await t.throwsAsync(() => got(s.url, {
		hooks: {
			beforeRequest: [() => Promise.reject(error)]
		}
	}), errorString);
});

test('catches beforeRedirect promise rejections', async t => {
	await t.throwsAsync(() => got(`${s.url}/redirect`, {
		hooks: {
			beforeRedirect: [() => Promise.reject(error)]
		}
	}), errorString);
});

test('catches beforeRetry promise rejections', async t => {
	await t.throwsAsync(() => got(`${s.url}/retry`, {
		hooks: {
			beforeRetry: [() => Promise.reject(error)]
		}
	}), errorString);
});

test('catches afterResponse promise rejections', async t => {
	await t.throwsAsync(() => got(s.url, {
		hooks: {
			afterResponse: [() => Promise.reject(error)]
		}
	}), errorString);
});

<<<<<<< HEAD
test('catches beforeError errors', async t => {
	await t.throwsAsync(() => got(s.url, {
		request: () => {},
		hooks: {
			beforeError: [() => Promise.reject(error)]
		}
	}), errorString);
});

test('beforeRequest', async t => {
=======
test('init is called with options', async t => {
	await got(s.url, {
		json: true,
		hooks: {
			init: [
				options => {
					t.is(options.path, '/');
					t.is(options.hostname, 'localhost');
				}
			]
		}
	});
});

test('init allows modifications', async t => {
	const {body} = await got(`${s.url}/body`, {
		hooks: {
			init: [
				options => {
					options.body = 'foobar';
				}
			]
		}
	});
	t.is(body, 'foobar');
});

test('beforeRequest is called with options', async t => {
>>>>>>> 677d0a47
	await got(s.url, {
		json: true,
		hooks: {
			beforeRequest: [
				options => {
					t.is(options.path, '/');
					t.is(options.hostname, 'localhost');
				}
			]
		}
	});
});

test('beforeRequest allows modifications', async t => {
	const {body} = await got(s.url, {
		json: true,
		hooks: {
			beforeRequest: [
				options => {
					options.headers.foo = 'bar';
				}
			]
		}
	});
	t.is(body.foo, 'bar');
});

test('beforeRedirect is called with options', async t => {
	await got(`${s.url}/redirect`, {
		json: true,
		hooks: {
			beforeRedirect: [
				options => {
					t.is(options.path, '/');
					t.is(options.hostname, 'localhost');
				}
			]
		}
	});
});

test('beforeRedirect allows modifications', async t => {
	const {body} = await got(`${s.url}/redirect`, {
		json: true,
		hooks: {
			beforeRedirect: [
				options => {
					options.headers.foo = 'bar';
				}
			]
		}
	});
	t.is(body.foo, 'bar');
});

test('beforeRetry is called with options', async t => {
	await got(`${s.url}/retry`, {
		json: true,
		retry: 1,
		throwHttpErrors: false,
		hooks: {
			beforeRetry: [
				(options, error, retryCount) => {
					t.is(options.hostname, 'localhost');
					t.truthy(error);
					t.true(retryCount >= 1);
				}
			]
		}
	});
});

test('beforeRetry allows modifications', async t => {
	const {body} = await got(`${s.url}/retry`, {
		json: true,
		hooks: {
			beforeRetry: [
				options => {
					options.headers.foo = 'bar';
				}
			]
		}
	});
	t.is(body.foo, 'bar');
});

test('afterResponse is called with response', async t => {
	await got(`${s.url}`, {
		json: true,
		hooks: {
			afterResponse: [
				response => {
					t.is(typeof response.body, 'string');

					return response;
				}
			]
		}
	});
});

test('afterResponse allows modifications', async t => {
	const {body} = await got(`${s.url}`, {
		json: true,
		hooks: {
			afterResponse: [
				response => {
					response.body = '{"hello": "world"}';

					return response;
				}
			]
		}
	});
	t.is(body.hello, 'world');
});

test('afterResponse allows to retry', async t => {
	const {statusCode} = await got(`${s.url}/401`, {
		hooks: {
			afterResponse: [
				(response, retryWithMergedOptions) => {
					if (response.statusCode === 401) {
						return retryWithMergedOptions({
							headers: {
								token: 'unicorn'
							}
						});
					}

					return response;
				}
			]
		}
	});
	t.is(statusCode, 200);
});

test('no infinity loop when retrying on afterResponse', async t => {
	await t.throwsAsync(got(`${s.url}/401`, {
		retry: 0,
		hooks: {
			afterResponse: [
				(response, retryWithMergedOptions) => {
					return retryWithMergedOptions({
						headers: {
							token: 'invalid'
						}
					});
				}
			]
		}
	}), {instanceOf: got.HTTPError, message: 'Response code 401 (Unauthorized)'});
});

test.serial('throws on afterResponse retry failure', async t => {
	visited401then500 = false;

	await t.throwsAsync(got(`${s.url}/401then500`, {
		retry: 1,
		hooks: {
			afterResponse: [
				(response, retryWithMergedOptions) => {
					if (response.statusCode === 401) {
						return retryWithMergedOptions({
							headers: {
								token: 'unicorn'
							}
						});
					}

					return response;
				}
			]
		}
	}), {instanceOf: got.HTTPError, message: 'Response code 500 (Internal Server Error)'});
});

test.serial('doesn\'t throw on afterResponse retry HTTP failure if throwHttpErrors is false', async t => {
	visited401then500 = false;

	const {statusCode} = await got(`${s.url}/401then500`, {
		throwHttpErrors: false,
		retry: 1,
		hooks: {
			afterResponse: [
				(response, retryWithMergedOptions) => {
					if (response.statusCode === 401) {
						return retryWithMergedOptions({
							headers: {
								token: 'unicorn'
							}
						});
					}

					return response;
				}
			]
		}
	});
	t.is(statusCode, 500);
});

test('beforeError is called with an error', async t => {
	await t.throwsAsync(() => got(s.url, {
		request: () => {
			throw error;
		},
		hooks: {
			beforeError: [error2 => {
				t.true(error2 instanceof Error);
				return error2;
			}]
		}
	}), errorString);
});

test('beforeError allows modifications', async t => {
	const errorString2 = 'foobar';

	await t.throwsAsync(() => got(s.url, {
		request: () => {
			throw error;
		},
		hooks: {
			beforeError: [() => {
				return new Error(errorString2);
			}]
		}
	}), errorString2);
});<|MERGE_RESOLUTION|>--- conflicted
+++ resolved
@@ -169,7 +169,6 @@
 	}), errorString);
 });
 
-<<<<<<< HEAD
 test('catches beforeError errors', async t => {
 	await t.throwsAsync(() => got(s.url, {
 		request: () => {},
@@ -179,8 +178,6 @@
 	}), errorString);
 });
 
-test('beforeRequest', async t => {
-=======
 test('init is called with options', async t => {
 	await got(s.url, {
 		json: true,
@@ -209,7 +206,6 @@
 });
 
 test('beforeRequest is called with options', async t => {
->>>>>>> 677d0a47
 	await got(s.url, {
 		json: true,
 		hooks: {
