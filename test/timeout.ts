--- conflicted
+++ resolved
@@ -1,13 +1,7 @@
-<<<<<<< HEAD
-import EventEmitter from 'events';
-import http from 'http';
-import net from 'net';
-import getStream from 'get-stream';
-=======
+import EventEmitter = require('events');
 import http = require('http');
 import net = require('net');
 import getStream = require('get-stream');
->>>>>>> 9c04a7cf
 import test from 'ava';
 import pEvent = require('p-event');
 import delay = require('delay');
