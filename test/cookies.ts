--- conflicted
+++ resolved
@@ -129,17 +129,11 @@
 
 	const options = {
 		cookieJar: {
-<<<<<<< HEAD
-			setCookie: () => {},
-			getCookieString: (_: string, callback: (error: Error) => void) => callback(new Error(message))
-		} as unknown as toughCookie.CookieJar
-=======
 			setCookie: async (_rawCookie, _url) => {},
 			getCookieString: async _url => {
 				throw new Error(message);
 			}
 		}
->>>>>>> 518f0f59
 	};
 
 	// @ts-ignore Error tests
