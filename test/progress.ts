import {promisify} from 'util';
import stream = require('stream');
import fs = require('fs');
import SlowStream = require('slow-stream');
import toReadableStream = require('to-readable-stream');
import getStream = require('get-stream');
import FormData = require('form-data');
import tempy = require('tempy');
import is from '@sindresorhus/is';
import test, {Macro} from 'ava';
import {Handler} from 'express';
import {Progress} from '../source';
import withServer from './helpers/with-server';

const checkEvents: Macro<[Progress[], number?]> = (t, events, bodySize = undefined) => {
	t.true(events.length >= 2);

	let lastEvent = events.shift()!;

	if (!is.number(bodySize)) {
		t.is(lastEvent.percent, 0);
	}

	for (const [index, event] of events.entries()) {
		if (is.number(bodySize)) {
			t.is(event.percent, event.transferred / bodySize);
			t.true(event.percent > lastEvent.percent);
		} else {
			const isLastEvent = index === events.length - 1;
			t.is(event.percent, isLastEvent ? 1 : 0);
		}

		t.true(event.transferred >= lastEvent.transferred);
		t.is(event.total, bodySize);

		lastEvent = event;
	}
};

const file = Buffer.alloc(1024 * 1024 * 2);

const downloadEndpoint: Handler = (_request, response) => {
	response.setHeader('content-length', file.length);

	stream.pipeline(
		toReadableStream(file),
		new SlowStream({maxWriteInterval: 50}),
		response,
		() => {
			response.end();
		}
	);
};

const noTotalEndpoint: Handler = (_request, response) => {
	response.write('hello');
	response.end();
};

const uploadEndpoint: Handler = (request, response) => {
	stream.pipeline(
		request,
		new SlowStream({maxWriteInterval: 100}),
		() => {
			response.end();
		}
	);
};

test('download progress', withServer, async (t, server, got) => {
	server.get('/', downloadEndpoint);

	const events: Progress[] = [];

<<<<<<< HEAD
	const {body} = await got<Buffer>({encoding: null})
		.on('downloadProgress', (event: Progress) => events.push(event));
=======
	const {body} = await got({responseType: 'buffer'})
		.on('downloadProgress', event => events.push(event));
>>>>>>> 6cc3d9f3

	checkEvents(t, events, body.length);
});

test('download progress - missing total size', withServer, async (t, server, got) => {
	server.get('/', noTotalEndpoint);

	const events: Progress[] = [];

	await got('').on('downloadProgress', (event: Progress) => events.push(event));

	checkEvents(t, events);
});

test('download progress - stream', withServer, async (t, server, got) => {
	server.get('/', downloadEndpoint);

	const events: Progress[] = [];

	const stream = got.stream({responseType: 'buffer'})
		.on('downloadProgress', event => events.push(event));

	await getStream(stream);

	checkEvents(t, events, file.length);
});

test('upload progress - file', withServer, async (t, server, got) => {
	server.post('/', uploadEndpoint);

	const events: Progress[] = [];

	await got.post({body: file}).on('uploadProgress', (event: Progress) => events.push(event));

	checkEvents(t, events, file.length);
});

test('upload progress - file stream', withServer, async (t, server, got) => {
	server.post('/', uploadEndpoint);

	const path = tempy.file();
	fs.writeFileSync(path, file);

	const events: Progress[] = [];

	await got.post({body: fs.createReadStream(path)})
		.on('uploadProgress', (event: Progress) => events.push(event));

	checkEvents(t, events, file.length);
});

test('upload progress - form data', withServer, async (t, server, got) => {
	server.post('/', uploadEndpoint);

	const events: Progress[] = [];

	const body = new FormData();
	body.append('key', 'value');
	body.append('file', file);

	const size = await promisify(body.getLength.bind(body))();

	await got.post({body}).on('uploadProgress', (event: Progress) => events.push(event));

	checkEvents(t, events, size);
});

test('upload progress - json', withServer, async (t, server, got) => {
	server.post('/', uploadEndpoint);

	const body = JSON.stringify({key: 'value'});
	const size = Buffer.byteLength(body);
	const events: Progress[] = [];

	await got.post({body}).on('uploadProgress', (event: Progress) => events.push(event));

	checkEvents(t, events, size);
});

test('upload progress - stream with known body size', withServer, async (t, server, got) => {
	server.post('/', uploadEndpoint);

	const events: Progress[] = [];
	const options = {
		headers: {'content-length': file.length.toString()}
	};

	const request = got.stream.post(options)
		.on('uploadProgress', event => events.push(event));

	await getStream(
		stream.pipeline(toReadableStream(file), request, () => {})
	);

	checkEvents(t, events, file.length);
});

test('upload progress - stream with unknown body size', withServer, async (t, server, got) => {
	server.post('/', uploadEndpoint);

	const events: Progress[] = [];

	const request = got.stream.post('')
		.on('uploadProgress', event => events.push(event));

	await getStream(
		stream.pipeline(toReadableStream(file), request, () => {})
	);

	checkEvents(t, events);
});

test('upload progress - no body', withServer, async (t, server, got) => {
	server.post('/', uploadEndpoint);

	const events: Progress[] = [];

	await got.post('').on('uploadProgress', (event: Progress) => events.push(event));

	t.deepEqual(events, [
		{
			percent: 0,
			transferred: 0,
			total: 0
		},
		{
			percent: 1,
			transferred: 0,
			total: 0
		}
	]);
});<|MERGE_RESOLUTION|>--- conflicted
+++ resolved
@@ -72,13 +72,8 @@
 
 	const events: Progress[] = [];
 
-<<<<<<< HEAD
-	const {body} = await got<Buffer>({encoding: null})
-		.on('downloadProgress', (event: Progress) => events.push(event));
-=======
 	const {body} = await got({responseType: 'buffer'})
 		.on('downloadProgress', event => events.push(event));
->>>>>>> 6cc3d9f3
 
 	checkEvents(t, events, body.length);
 });
