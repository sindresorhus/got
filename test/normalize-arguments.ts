import {URL, URLSearchParams} from 'url';
import test from 'ava';
import {URLSearchParams} from 'url';
import got from '../source';

test('should merge options replacing responseType', t => {
	const responseType = 'json';
	const options = got.mergeOptions(got.defaults.options, {
		responseType
	});

	t.is(options.responseType, responseType);
});

<<<<<<< HEAD
test('should merge searchParams', t => {
	const options = got.mergeOptions(got.defaults.options, {
		searchParams: 'string=true'
	}, {
		searchParams: new URLSearchParams({
			instance: 'true'
		})
	});

	t.is(options.searchParams?.get('string'), 'true');
	t.is(options.searchParams?.get('instance'), 'true');
=======
test('should copy non-numerable properties', t => {
	const options = {
		json: {hello: '123'}
	};

	const merged = got.mergeOptions(got.defaults.options, options);
	const mergedTwice = got.mergeOptions(got.defaults.options, merged);

	t.is(mergedTwice.json, options.json);
});

test('should replace URLs', t => {
	const options = got.mergeOptions({
		url: new URL('http://localhost:41285'),
		searchParams: new URLSearchParams('page=0')
	}, {
		url: 'http://localhost:41285/?page=1',
		searchParams: undefined
	});

	const otherOptions = got.mergeOptions({
		url: new URL('http://localhost:41285'),
		searchParams: {
			page: 0
		}
	}, {
		url: 'http://localhost:41285/?page=1',
		searchParams: undefined
	});

	t.is(options.url.href, 'http://localhost:41285/?page=1');
	t.is(otherOptions.url.href, 'http://localhost:41285/?page=1');
>>>>>>> 9ed0a39b
});<|MERGE_RESOLUTION|>--- conflicted
+++ resolved
@@ -12,7 +12,6 @@
 	t.is(options.responseType, responseType);
 });
 
-<<<<<<< HEAD
 test('should merge searchParams', t => {
 	const options = got.mergeOptions(got.defaults.options, {
 		searchParams: 'string=true'
@@ -24,7 +23,8 @@
 
 	t.is(options.searchParams?.get('string'), 'true');
 	t.is(options.searchParams?.get('instance'), 'true');
-=======
+});
+
 test('should copy non-numerable properties', t => {
 	const options = {
 		json: {hello: '123'}
@@ -57,5 +57,4 @@
 
 	t.is(options.url.href, 'http://localhost:41285/?page=1');
 	t.is(otherOptions.url.href, 'http://localhost:41285/?page=1');
->>>>>>> 9ed0a39b
 });